--- conflicted
+++ resolved
@@ -146,16 +146,6 @@
 - **Response**:
 
   ```json
-<<<<<<< HEAD
-  {
-    "success": "boolean",
-    "message": "string",
-    "data": {
-      "type":"string",
-      "version":"string",
-      "config": "json"
-    }
-=======
 {
    "success": boolean,
   "message": "string",
@@ -165,7 +155,6 @@
       "status": "string"
     },
     "logs": "json"
->>>>>>> 526d35b4
   }
 }
   ```
