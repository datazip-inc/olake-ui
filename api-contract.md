--- conflicted
+++ resolved
@@ -579,12 +579,8 @@
     },
     "frequency": "string",
     "streams_config": "json",
-<<<<<<< HEAD
-    "activate": "boolean", // send this to activate or deactivate job
-=======
     "difference_streams": "string",
     "activate": "boolean" // send this to activate or deactivate job
->>>>>>> 7d4f37a6
   }
   ```
 
@@ -721,20 +717,12 @@
     "message": "string",
     "data": [
       {
-<<<<<<< HEAD
-        "id":"string",
-        "start_time": "timestamp",
-        "runtime": "integer",
-        "status": "string"
-      },
-=======
         "file_path": "string",
         "start_time": "timestamp",
         "runtime": "integer",
         "status": "string",
         "job_type": "string"
       }
->>>>>>> 7d4f37a6
     ]
   }
   ```
