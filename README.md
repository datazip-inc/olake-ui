--- conflicted
+++ resolved
@@ -1,9 +1,5 @@
-<<<<<<< HEAD
 # olake-frontend repo
 
-Frontend &amp; BFF (Backend for frontend) for Olake. This includes the UI code and backend code for storing the configuration of sync and orchestrating it.
-=======
-# olake-frontend
 Frontend &amp; BFF (Backend for frontend) for Olake. This includes the UI code and backend code for storing the configuration of sync and orchestrating it.
 
 ## Contributing
@@ -14,5 +10,4 @@
 The changes will then get merged to staging branch and then to master branch.
 
 Checkout the [Figma Design](https://www.figma.com/design/FwLnU97I8LjtYNREPyYofc/Olake%2FDesign%2FCommunity?m=auto&t=3T4OEwuQNOxoE3zm-1) for OLake frontend that is being developed, for you to get better sense and contribute to the issues we have created.
- 
->>>>>>> a12f747e
+ 