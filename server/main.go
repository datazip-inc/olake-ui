package main

import (
	"github.com/beego/beego/v2/client/orm"
	"github.com/beego/beego/v2/server/web"
	"github.com/datazip-inc/olake-ui/server/internal/constants"
	"github.com/datazip-inc/olake-ui/server/internal/database"
	"github.com/datazip-inc/olake-ui/server/internal/handlers"
	services "github.com/datazip-inc/olake-ui/server/internal/services/etl"
	"github.com/datazip-inc/olake-ui/server/routes"
	"github.com/datazip-inc/olake-ui/server/utils/logger"
	"github.com/datazip-inc/olake-ui/server/utils/telemetry"
)

func main() {
	constants.Init()
	logger.Init()
	db, err := database.Init()
	if err != nil {
		logger.Fatalf("Failed to initialize database: %s", err)
		return
	}

	// Initialize unified AppService
	appSvc, err := services.InitAppService(db)
	if err != nil {
		logger.Fatalf("Failed to initialize services: %s", err)
		return
	}
	logger.Info("Application services initialized successfully")
	telemetry.InitTelemetry(db)

	routes.Init(handlers.NewHandler(appSvc))
<<<<<<< HEAD
	if key, _ := web.AppConfig.String("encryptionkey"); key == "" {
=======
	if key, _ := web.AppConfig.String(constants.ConfEncryptionKey); key == "" {
>>>>>>> 6ffd9f69
		logger.Warn("Encryption key is not set. This is not recommended for production environments.")
	}

	if web.BConfig.RunMode == "dev" || web.BConfig.RunMode == "staging" {
		orm.Debug = true
	}
	web.Run()
	// TODO: handle gracefull shutdown
}<|MERGE_RESOLUTION|>--- conflicted
+++ resolved
@@ -31,11 +31,7 @@
 	telemetry.InitTelemetry(db)
 
 	routes.Init(handlers.NewHandler(appSvc))
-<<<<<<< HEAD
-	if key, _ := web.AppConfig.String("encryptionkey"); key == "" {
-=======
 	if key, _ := web.AppConfig.String(constants.ConfEncryptionKey); key == "" {
->>>>>>> 6ffd9f69
 		logger.Warn("Encryption key is not set. This is not recommended for production environments.")
 	}
 
