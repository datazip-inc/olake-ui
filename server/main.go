--- conflicted
+++ resolved
@@ -16,7 +16,9 @@
 
 func main() {
 	// TODO: check if we have to create a new config file for docker compatibility
-<<<<<<< HEAD
+	if key := os.Getenv(constants.EncryptionKey); key == "" {
+		logs.Warning("Encryption key is not set. This is not recommended for production environments.")
+	}
 	go func() {
 		if err := telemetry.InitTelemetry(); err != nil {
 			logs.Error("Failed to initialize telemetry: %v", err)
@@ -24,11 +26,6 @@
 	}()
 
 	defer telemetry.Flush()
-=======
-	if key := os.Getenv(constants.EncryptionKey); key == "" {
-		logs.Warning("Encryption key is not set. This is not recommended for production environments.")
-	}
->>>>>>> 7997bdd9
 	// check constants
 	constants.Init()
 
