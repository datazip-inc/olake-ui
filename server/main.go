--- conflicted
+++ resolved
@@ -13,18 +13,6 @@
 )
 
 func main() {
-<<<<<<< HEAD
-=======
-	// TODO: check if we have to create a new config file for docker compatibility
-	if key, _ := web.AppConfig.String("encryptionkey"); key == "" {
-		logs.Warning("Encryption key is not set. This is not recommended for production environments.")
-	}
-
-	// start telemetry service
-	telemetry.InitTelemetry()
-
-	// check constants
->>>>>>> 34a97a1f
 	constants.Init()
 	logger.Init()
 	db, err := database.Init()
@@ -43,7 +31,7 @@
 	telemetry.InitTelemetry(db)
 
 	routes.Init(handlers.NewHandler(appSvc))
-	if key := os.Getenv(constants.EncryptionKey); key == "" {
+	if key, _ := web.AppConfig.String("encryptionkey"); key == "" {
 		logger.Warn("Encryption key is not set. This is not recommended for production environments.")
 	}
 
