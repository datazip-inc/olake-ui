--- conflicted
+++ resolved
@@ -6,11 +6,7 @@
 	"net/http"
 
 	"github.com/beego/beego/v2/server/web"
-<<<<<<< HEAD
-	"github.com/datazip/olake-ui/server/internal/dto"
-=======
 	"github.com/datazip/olake-ui/server/internal/constants"
->>>>>>> 50017ffb
 	"github.com/datazip/olake-ui/server/internal/models"
 	"github.com/datazip/olake-ui/server/internal/services"
 	"github.com/datazip/olake-ui/server/utils"
@@ -28,16 +24,8 @@
 // @router /users [post]
 func (c *UserHandler) CreateUser() {
 	var req models.User
-	if err := dto.Validate(&req); err != nil {
-		respondWithError(&c.Controller, http.StatusBadRequest, "Invalid request format", err)
-		return
-	}
 	if err := json.Unmarshal(c.Ctx.Input.RequestBody, &req); err != nil {
-<<<<<<< HEAD
-		respondWithError(&c.Controller, http.StatusBadRequest, "Invalid request format", err)
-=======
 		respondWithError(&c.Controller, http.StatusBadRequest, constants.ValidationInvalidRequestFormat, err)
->>>>>>> 50017ffb
 		return
 	}
 
@@ -65,21 +53,10 @@
 	id := GetIDFromPath(&c.Controller)
 
 	var req models.User
-<<<<<<< HEAD
-	if err := dto.Validate(&req); err != nil {
-		respondWithError(&c.Controller, http.StatusBadRequest, "Invalid request format", err)
-		return
-	}
-	if err := json.Unmarshal(c.Ctx.Input.RequestBody, &req); err != nil {
-		respondWithError(&c.Controller, http.StatusBadRequest, "Invalid request format", err)
-		return
-	}
-=======
 	if err := json.Unmarshal(c.Ctx.Input.RequestBody, &req); err != nil {
 		respondWithError(&c.Controller, http.StatusBadRequest, constants.ValidationInvalidRequestFormat, err)
 		return
 	}
->>>>>>> 50017ffb
 
 	updatedUser, err := c.userService.UpdateUser(context.Background(), id, &req)
 	if err != nil {
