package handlers

import (
<<<<<<< HEAD
	"context"
	"encoding/json"
	"net/http"

	"github.com/beego/beego/v2/server/web"
	"github.com/datazip/olake-ui/server/internal/dto"
	"github.com/datazip/olake-ui/server/internal/models"
	"github.com/datazip/olake-ui/server/internal/services"
	"github.com/datazip/olake-ui/server/utils"
)

type UserHandler struct {
	web.Controller
	userService *services.UserService
}

func (c *UserHandler) Prepare() {
	c.userService = services.NewUserService()
}

=======
	"errors"
	"fmt"
	"net/http"

	"github.com/datazip-inc/olake-ui/server/internal/models"
	"github.com/datazip-inc/olake-ui/server/utils"
	"github.com/datazip-inc/olake-ui/server/utils/logger"
)

>>>>>>> 7b6d22cd
// @router /users [post]
func (h *Handler) CreateUser() {
	var req models.User
<<<<<<< HEAD
	if err := dto.Validate(&req); err != nil {
		respondWithError(&c.Controller, http.StatusBadRequest, "Invalid request format", err)
		return
	}
	if err := json.Unmarshal(c.Ctx.Input.RequestBody, &req); err != nil {
		respondWithError(&c.Controller, http.StatusBadRequest, "Invalid request format", err)
		return
	}

	if err := c.userService.CreateUser(context.Background(), &req); err != nil {
		respondWithError(&c.Controller, http.StatusInternalServerError, "Failed to create user", err)
=======
	if err := UnmarshalAndValidate(h.Ctx.Input.RequestBody, &req); err != nil {
		utils.ErrorResponse(&h.Controller, http.StatusBadRequest, fmt.Sprintf("failed to validate request: %s", err), err)
		return
	}

	if req.Username == "" || req.Email == "" || req.Password == "" {
		utils.ErrorResponse(&h.Controller, http.StatusBadRequest, fmt.Sprintf("failed to validate request: %s", errors.New("missing required user fields")), errors.New("missing required user fields"))
		return
	}

	logger.Infof("Create user initiated username[%s] email[%s]", req.Username, req.Email)

	if err := h.etl.CreateUser(h.Ctx.Request.Context(), &req); err != nil {
		utils.ErrorResponse(&h.Controller, http.StatusInternalServerError, fmt.Sprintf("failed to create user: %s", err), err)
>>>>>>> 7b6d22cd
		return
	}

	utils.SuccessResponse(&h.Controller, req)
}

// @router /users [get]
<<<<<<< HEAD
func (c *UserHandler) GetAllUsers() {
	users, err := c.userService.GetAllUsers(context.Background())
	if err != nil {
		respondWithError(&c.Controller, http.StatusInternalServerError, "Failed to get users", err)
=======
func (h *Handler) GetAllUsers() {
	logger.Info("Get all users initiated")

	users, err := h.etl.GetAllUsers(h.Ctx.Request.Context())
	if err != nil {
		utils.ErrorResponse(&h.Controller, http.StatusInternalServerError, fmt.Sprintf("failed to get users: %s", err), err)
>>>>>>> 7b6d22cd
		return
	}

	utils.SuccessResponse(&h.Controller, users)
}

// @router /users/:id [put]
<<<<<<< HEAD
func (c *UserHandler) UpdateUser() {
	id := GetIDFromPath(&c.Controller)

	var req models.User
	if err := dto.Validate(&req); err != nil {
		respondWithError(&c.Controller, http.StatusBadRequest, "Invalid request format", err)
		return
	}
	if err := json.Unmarshal(c.Ctx.Input.RequestBody, &req); err != nil {
		respondWithError(&c.Controller, http.StatusBadRequest, "Invalid request format", err)
		return
	}

	updatedUser, err := c.userService.UpdateUser(context.Background(), id, &req)
	if err != nil {
		if err.Error() == "user not found" {
			respondWithError(&c.Controller, http.StatusNotFound, "User not found", err)
			return
		}
		respondWithError(&c.Controller, http.StatusInternalServerError, "Failed to update user", err)
		return
	}

	utils.SuccessResponse(&c.Controller, updatedUser)
}

// @router /users/:id [delete]
func (c *UserHandler) DeleteUser() {
	id := GetIDFromPath(&c.Controller)
	if err := c.userService.DeleteUser(context.Background(), id); err != nil {
		respondWithError(&c.Controller, http.StatusInternalServerError, "Failed to delete user", err)
		return
	}

	utils.SuccessResponse(&c.Controller, nil)
=======
func (h *Handler) UpdateUser() {
	id, err := GetIDFromPath(&h.Controller)
	if err != nil {
		utils.ErrorResponse(&h.Controller, http.StatusBadRequest, fmt.Sprintf("failed to validate request: %s", err), err)
		return
	}

	var req models.User
	if err := UnmarshalAndValidate(h.Ctx.Input.RequestBody, &req); err != nil {
		utils.ErrorResponse(&h.Controller, http.StatusBadRequest, fmt.Sprintf("failed to validate request: %s", err), err)
		return
	}

	logger.Infof("Update user initiated user_id[%d] username[%s]", id, req.Username)

	updatedUser, err := h.etl.UpdateUser(h.Ctx.Request.Context(), id, &req)
	if err != nil {
		if err.Error() == "user not found" {
			utils.ErrorResponse(&h.Controller, http.StatusNotFound, fmt.Sprintf("user not found: %s", err), err)
			return
		}
		utils.ErrorResponse(&h.Controller, http.StatusInternalServerError, fmt.Sprintf("failed to update user: %s", err), err)
		return
	}

	utils.SuccessResponse(&h.Controller, updatedUser)
}

// @router /users/:id [delete]
func (h *Handler) DeleteUser() {
	id, err := GetIDFromPath(&h.Controller)
	if err != nil {
		utils.ErrorResponse(&h.Controller, http.StatusBadRequest, fmt.Sprintf("failed to validate request: %s", err), err)
		return
	}

	logger.Infof("Delete user initiated user_id[%d]", id)

	if err := h.etl.DeleteUser(h.Ctx.Request.Context(), id); err != nil {
		utils.ErrorResponse(&h.Controller, http.StatusInternalServerError, fmt.Sprintf("failed to delete user: %s", err), err)
		return
	}

	utils.SuccessResponse(&h.Controller, nil)
>>>>>>> 7b6d22cd
}<|MERGE_RESOLUTION|>--- conflicted
+++ resolved
@@ -1,28 +1,6 @@
 package handlers
 
 import (
-<<<<<<< HEAD
-	"context"
-	"encoding/json"
-	"net/http"
-
-	"github.com/beego/beego/v2/server/web"
-	"github.com/datazip/olake-ui/server/internal/dto"
-	"github.com/datazip/olake-ui/server/internal/models"
-	"github.com/datazip/olake-ui/server/internal/services"
-	"github.com/datazip/olake-ui/server/utils"
-)
-
-type UserHandler struct {
-	web.Controller
-	userService *services.UserService
-}
-
-func (c *UserHandler) Prepare() {
-	c.userService = services.NewUserService()
-}
-
-=======
 	"errors"
 	"fmt"
 	"net/http"
@@ -32,23 +10,9 @@
 	"github.com/datazip-inc/olake-ui/server/utils/logger"
 )
 
->>>>>>> 7b6d22cd
 // @router /users [post]
 func (h *Handler) CreateUser() {
 	var req models.User
-<<<<<<< HEAD
-	if err := dto.Validate(&req); err != nil {
-		respondWithError(&c.Controller, http.StatusBadRequest, "Invalid request format", err)
-		return
-	}
-	if err := json.Unmarshal(c.Ctx.Input.RequestBody, &req); err != nil {
-		respondWithError(&c.Controller, http.StatusBadRequest, "Invalid request format", err)
-		return
-	}
-
-	if err := c.userService.CreateUser(context.Background(), &req); err != nil {
-		respondWithError(&c.Controller, http.StatusInternalServerError, "Failed to create user", err)
-=======
 	if err := UnmarshalAndValidate(h.Ctx.Input.RequestBody, &req); err != nil {
 		utils.ErrorResponse(&h.Controller, http.StatusBadRequest, fmt.Sprintf("failed to validate request: %s", err), err)
 		return
@@ -63,7 +27,6 @@
 
 	if err := h.etl.CreateUser(h.Ctx.Request.Context(), &req); err != nil {
 		utils.ErrorResponse(&h.Controller, http.StatusInternalServerError, fmt.Sprintf("failed to create user: %s", err), err)
->>>>>>> 7b6d22cd
 		return
 	}
 
@@ -71,19 +34,12 @@
 }
 
 // @router /users [get]
-<<<<<<< HEAD
-func (c *UserHandler) GetAllUsers() {
-	users, err := c.userService.GetAllUsers(context.Background())
-	if err != nil {
-		respondWithError(&c.Controller, http.StatusInternalServerError, "Failed to get users", err)
-=======
 func (h *Handler) GetAllUsers() {
 	logger.Info("Get all users initiated")
 
 	users, err := h.etl.GetAllUsers(h.Ctx.Request.Context())
 	if err != nil {
 		utils.ErrorResponse(&h.Controller, http.StatusInternalServerError, fmt.Sprintf("failed to get users: %s", err), err)
->>>>>>> 7b6d22cd
 		return
 	}
 
@@ -91,43 +47,6 @@
 }
 
 // @router /users/:id [put]
-<<<<<<< HEAD
-func (c *UserHandler) UpdateUser() {
-	id := GetIDFromPath(&c.Controller)
-
-	var req models.User
-	if err := dto.Validate(&req); err != nil {
-		respondWithError(&c.Controller, http.StatusBadRequest, "Invalid request format", err)
-		return
-	}
-	if err := json.Unmarshal(c.Ctx.Input.RequestBody, &req); err != nil {
-		respondWithError(&c.Controller, http.StatusBadRequest, "Invalid request format", err)
-		return
-	}
-
-	updatedUser, err := c.userService.UpdateUser(context.Background(), id, &req)
-	if err != nil {
-		if err.Error() == "user not found" {
-			respondWithError(&c.Controller, http.StatusNotFound, "User not found", err)
-			return
-		}
-		respondWithError(&c.Controller, http.StatusInternalServerError, "Failed to update user", err)
-		return
-	}
-
-	utils.SuccessResponse(&c.Controller, updatedUser)
-}
-
-// @router /users/:id [delete]
-func (c *UserHandler) DeleteUser() {
-	id := GetIDFromPath(&c.Controller)
-	if err := c.userService.DeleteUser(context.Background(), id); err != nil {
-		respondWithError(&c.Controller, http.StatusInternalServerError, "Failed to delete user", err)
-		return
-	}
-
-	utils.SuccessResponse(&c.Controller, nil)
-=======
 func (h *Handler) UpdateUser() {
 	id, err := GetIDFromPath(&h.Controller)
 	if err != nil {
@@ -172,5 +91,4 @@
 	}
 
 	utils.SuccessResponse(&h.Controller, nil)
->>>>>>> 7b6d22cd
 }