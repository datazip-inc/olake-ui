--- conflicted
+++ resolved
@@ -64,13 +64,6 @@
 
 	updatedUser, err := h.etl.UpdateUser(h.Ctx.Request.Context(), id, &req)
 	if err != nil {
-<<<<<<< HEAD
-		if err.Error() == "user not found" {
-			utils.ErrorResponse(&h.Controller, http.StatusNotFound, fmt.Sprintf("user not found: %s", err), err)
-			return
-		}
-=======
->>>>>>> ace41214
 		utils.ErrorResponse(&h.Controller, http.StatusInternalServerError, fmt.Sprintf("failed to update user: %s", err), err)
 		return
 	}
