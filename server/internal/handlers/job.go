package handlers

import (
	"encoding/json"
	"errors"
	"fmt"
	"net/http"

<<<<<<< HEAD
	"github.com/datazip-inc/olake-ui/server/internal/constants"
=======
>>>>>>> ace41214
	"github.com/datazip-inc/olake-ui/server/internal/models/dto"
	"github.com/datazip-inc/olake-ui/server/utils"
	"github.com/datazip-inc/olake-ui/server/utils/logger"
)

// @router /project/:projectid/jobs [get]
func (h *Handler) ListJobs() {
	projectID, err := GetProjectIDFromPath(&h.Controller)
	if err != nil {
		utils.ErrorResponse(&h.Controller, http.StatusBadRequest, fmt.Sprintf("failed to validate request: %s", err), err)
		return
	}

	logger.Debugf("Get all jobs initiated project_id[%s]", projectID)

	jobs, err := h.etl.ListJobs(h.Ctx.Request.Context(), projectID)
	if err != nil {
		utils.ErrorResponse(&h.Controller, http.StatusInternalServerError, fmt.Sprintf("failed to retrieve jobs by project ID: %s", err), err)
		return
	}
	utils.SuccessResponse(&h.Controller, "jobs listed successfully", jobs)
}

// @router /project/:projectid/jobs [post]
func (h *Handler) CreateJob() {
	userID := GetUserIDFromSession(&h.Controller)
	if userID == nil {
		utils.ErrorResponse(&h.Controller, http.StatusUnauthorized, "Not authenticated", fmt.Errorf("not authenticated"))
		return
	}

	projectID, err := GetProjectIDFromPath(&h.Controller)
	if err != nil {
		utils.ErrorResponse(&h.Controller, http.StatusBadRequest, fmt.Sprintf("failed to validate request: %s", err), err)
		return
	}

	var req dto.CreateJobRequest
	if err := UnmarshalAndValidate(h.Ctx.Input.RequestBody, &req); err != nil {
		utils.ErrorResponse(&h.Controller, http.StatusBadRequest, fmt.Sprintf("failed to validate request: %s", err), err)
		return
	}

	// Conditional validation
	if req.Source.ID == nil {
		if err := dto.ValidateSourceType(req.Source.Type); err != nil {
			utils.ErrorResponse(&h.Controller, http.StatusBadRequest, fmt.Sprintf("failed to validate request: %s", err), err)
			return
		}
		if req.Source.Name == "" || req.Source.Version == "" || req.Source.Config == "" {
			utils.ErrorResponse(&h.Controller, http.StatusBadRequest, "source name, version, and config are required when source id is not provided", err)
			return
		}
	}

	if req.Destination.ID == nil {
		if err := dto.ValidateDestinationType(req.Destination.Type); err != nil {
			utils.ErrorResponse(&h.Controller, http.StatusBadRequest, fmt.Sprintf("failed to validate request: %s", err), err)
			return
		}
		if req.Destination.Name == "" || req.Destination.Version == "" || req.Destination.Config == "" {
			utils.ErrorResponse(&h.Controller, http.StatusBadRequest, "destination name, version, and config are required when destination id is not provided", err)
			return
		}
	}

	logger.Debugf("Create job initiated project_id[%s] job_name[%s] user_id[%v]", projectID, req.Name, userID)

	if err := h.etl.CreateJob(h.Ctx.Request.Context(), &req, projectID, userID); err != nil {
		utils.ErrorResponse(&h.Controller, http.StatusInternalServerError, fmt.Sprintf("failed to create job: %s", err), err)
		return
	}
	utils.SuccessResponse(&h.Controller, fmt.Sprintf("job '%s' created successfully", req.Name), nil)
}

// @router /project/:projectid/jobs/:id [put]
func (h *Handler) UpdateJob() {
	userID := GetUserIDFromSession(&h.Controller)
	if userID == nil {
		utils.ErrorResponse(&h.Controller, http.StatusUnauthorized, "Not authenticated", fmt.Errorf("not authenticated"))
		return
	}

	projectID, err := GetProjectIDFromPath(&h.Controller)
	if err != nil {
		utils.ErrorResponse(&h.Controller, http.StatusBadRequest, fmt.Sprintf("failed to validate request: %s", err), err)
		return
	}

	jobID, err := GetIDFromPath(&h.Controller)
	if err != nil {
		utils.ErrorResponse(&h.Controller, http.StatusBadRequest, fmt.Sprintf("failed to validate request: %s", err), err)
		return
	}

	var req dto.UpdateJobRequest
	if err := UnmarshalAndValidate(h.Ctx.Input.RequestBody, &req); err != nil {
		utils.ErrorResponse(&h.Controller, http.StatusBadRequest, fmt.Sprintf("failed to validate request: %s", err), err)
		return
	}

	if req.Source.ID == nil {
		if err := dto.ValidateSourceType(req.Source.Type); err != nil {
			utils.ErrorResponse(&h.Controller, http.StatusBadRequest, fmt.Sprintf("failed to validate request: %s", err), err)
			return
		}
		if req.Source.Name == "" || req.Source.Version == "" || req.Source.Config == "" {
			utils.ErrorResponse(&h.Controller, http.StatusBadRequest, "source name, version, and config are required when source id is not provided", err)
			return
		}
	}
	if req.Destination.ID == nil {
		if err := dto.ValidateDestinationType(req.Destination.Type); err != nil {
			utils.ErrorResponse(&h.Controller, http.StatusBadRequest, fmt.Sprintf("failed to validate request: %s", err), err)
			return
		}
		if req.Destination.Name == "" || req.Destination.Version == "" || req.Destination.Config == "" {
			utils.ErrorResponse(&h.Controller, http.StatusBadRequest, "destination name, version, and config are required when destination id is not provided", err)
			return
		}
	}

	logger.Debugf("Update job initiated project_id[%s] job_id[%d] job_name[%s] user_id[%v]", projectID, jobID, req.Name, userID)

	if err := h.etl.UpdateJob(h.Ctx.Request.Context(), &req, projectID, jobID, userID); err != nil {
		utils.ErrorResponse(&h.Controller, http.StatusInternalServerError, fmt.Sprintf("failed to update job: %s", err), err)
		return
	}
	utils.SuccessResponse(&h.Controller, fmt.Sprintf("job '%s' updated successfully", req.Name), nil)
}

// @router /project/:projectid/jobs/:id [delete]
func (h *Handler) DeleteJob() {
	id, err := GetIDFromPath(&h.Controller)
	if err != nil {
		utils.ErrorResponse(&h.Controller, http.StatusBadRequest, fmt.Sprintf("failed to validate request: %s", err), err)
		return
	}

	logger.Infof("Delete job initiated job_id[%d]", id)

	jobName, err := h.etl.DeleteJob(h.Ctx.Request.Context(), id)
	if err != nil {
		utils.ErrorResponse(&h.Controller, http.StatusInternalServerError, fmt.Sprintf("failed to delete job: %s", err), err)
		return
	}
	utils.SuccessResponse(&h.Controller, fmt.Sprintf("job '%s' deleted successfully", jobName), nil)
}

// @router /project/:projectid/jobs/check-unique [post]
func (h *Handler) CheckUniqueJobName() {
	projectID, err := GetProjectIDFromPath(&h.Controller)
	if err != nil {
		utils.ErrorResponse(&h.Controller, http.StatusBadRequest, fmt.Sprintf("failed to validate request: %s", err), err)
		return
	}

	var req dto.CheckUniqueJobNameRequest
	if err := UnmarshalAndValidate(h.Ctx.Input.RequestBody, &req); err != nil {
		utils.ErrorResponse(&h.Controller, http.StatusBadRequest, fmt.Sprintf("failed to validate request: %s", err), err)
		return
	}

	logger.Infof("Check unique job name initiated project_id[%s] job_name[%s]", projectID, req.JobName)

	unique, err := h.etl.CheckUniqueJobName(h.Ctx.Request.Context(), projectID, req)
	if err != nil {
		utils.ErrorResponse(&h.Controller, http.StatusInternalServerError, fmt.Sprintf("failed to check job name uniqueness: %s", err), err)
		return
	}
	utils.SuccessResponse(&h.Controller, fmt.Sprintf("job name '%s' uniqueness checked successfully", req.JobName), dto.CheckUniqueJobNameResponse{Unique: unique})
}

// @router /project/:projectid/jobs/:id/sync [post]
func (h *Handler) SyncJob() {
	projectID, err := GetProjectIDFromPath(&h.Controller)
	if err != nil {
		utils.ErrorResponse(&h.Controller, http.StatusBadRequest, fmt.Sprintf("failed to validate request: %s", err), err)
		return
	}

	id, err := GetIDFromPath(&h.Controller)
	if err != nil {
		utils.ErrorResponse(&h.Controller, http.StatusBadRequest, fmt.Sprintf("failed to validate request: %s", err), err)
		return
	}

	logger.Infof("Sync trigger initiated for project_id[%s] job_id[%d]", projectID, id)

	result, err := h.etl.SyncJob(h.Ctx.Request.Context(), projectID, id)
	if err != nil {
		utils.ErrorResponse(&h.Controller, http.StatusInternalServerError, fmt.Sprintf("failed to trigger sync: %s", err), err)
		return
	}
	utils.SuccessResponse(&h.Controller, fmt.Sprintf("sync triggered successfully for job_id[%d]", id), result)
}

// @router /project/:projectid/jobs/:id/activate [put]
func (h *Handler) ActivateJob() {
	userID := GetUserIDFromSession(&h.Controller)
	if userID == nil {
		utils.ErrorResponse(&h.Controller, http.StatusUnauthorized, "Not authenticated", fmt.Errorf("not authenticated"))
		return
	}

	id, err := GetIDFromPath(&h.Controller)
	if err != nil {
		utils.ErrorResponse(&h.Controller, http.StatusBadRequest, fmt.Sprintf("failed to validate request: %s", err), err)
		return
	}

	var req dto.JobStatusRequest
	if err := UnmarshalAndValidate(h.Ctx.Input.RequestBody, &req); err != nil {
		utils.ErrorResponse(&h.Controller, http.StatusBadRequest, fmt.Sprintf("failed to validate request: %s", err), err)
		return
	}

	logger.Debugf("Activate job initiated job_id[%d] user_id[%v]", id, userID)

	if err := h.etl.ActivateJob(h.Ctx.Request.Context(), id, req, userID); err != nil {
<<<<<<< HEAD
		statusCode := http.StatusInternalServerError
		if err.Error() == "job not found" {
			statusCode = http.StatusNotFound
		}
		utils.ErrorResponse(&h.Controller, statusCode, fmt.Sprintf("failed to activate job: %s", err), err)
=======
		utils.ErrorResponse(&h.Controller, http.StatusInternalServerError, fmt.Sprintf("failed to activate job: %s", err), err)
>>>>>>> ace41214
		return
	}
	utils.SuccessResponse(&h.Controller, fmt.Sprintf("job %d %s successfully", id, utils.Ternary(req.Activate, "resumed", "paused")), nil)
}

// @router /project/:projectid/jobs/:id/cancel [post]
func (h *Handler) CancelJobRun() {
	projectID, err := GetProjectIDFromPath(&h.Controller)
	if err != nil {
		utils.ErrorResponse(&h.Controller, http.StatusBadRequest, fmt.Sprintf("failed to validate request: %s", err), err)
		return
	}

	id, err := GetIDFromPath(&h.Controller)
	if err != nil {
		utils.ErrorResponse(&h.Controller, http.StatusBadRequest, fmt.Sprintf("failed to validate request: %s", err), err)
		return
	}

	logger.Infof("Cancel job run initiated project_id[%s] job_id[%d]", projectID, id)

	if err := h.etl.CancelJobRun(h.Ctx.Request.Context(), projectID, id); err != nil {
		utils.ErrorResponse(&h.Controller, http.StatusInternalServerError, fmt.Sprintf("failed to cancel job run: %s", err), err)
		return
	}
	utils.SuccessResponse(&h.Controller, fmt.Sprintf("job workflow cancel requested successfully for job_id[%d]", id), nil)
}

// @router /project/:projectid/jobs/:id/tasks [get]
func (h *Handler) GetJobTasks() {
	projectID, err := GetProjectIDFromPath(&h.Controller)
	if err != nil {
		utils.ErrorResponse(&h.Controller, http.StatusBadRequest, fmt.Sprintf("failed to validate request: %s", err), err)
		return
	}

	id, err := GetIDFromPath(&h.Controller)
	if err != nil {
		utils.ErrorResponse(&h.Controller, http.StatusBadRequest, fmt.Sprintf("failed to validate request: %s", err), err)
		return
	}

	logger.Debugf("Get job tasks initiated project_id[%s] job_id[%d]", projectID, id)
<<<<<<< HEAD

	tasks, err := h.etl.GetJobTasks(h.Ctx.Request.Context(), projectID, id)
	if err != nil {
		statusCode := http.StatusInternalServerError
		if err.Error() == "job not found" {
			statusCode = http.StatusNotFound
		}
		utils.ErrorResponse(&h.Controller, statusCode, fmt.Sprintf("failed to get job tasks: %s", err), err)
=======

	tasks, err := h.etl.GetJobTasks(h.Ctx.Request.Context(), projectID, id)
	if err != nil {
		utils.ErrorResponse(&h.Controller, http.StatusInternalServerError, fmt.Sprintf("failed to get job tasks: %s", err), err)
		return
	}
	utils.SuccessResponse(&h.Controller, fmt.Sprintf("job tasks listed successfully for job_id[%d]", id), tasks)
}

// @router /project/:projectid/jobs/:id/logs [get]
func (h *Handler) GetTaskLogs() {
	id, err := GetIDFromPath(&h.Controller)
	if err != nil {
		utils.ErrorResponse(&h.Controller, http.StatusBadRequest, fmt.Sprintf("failed to validate request: %s", err), err)
		return
	}

	var req dto.JobTaskRequest
	if err := UnmarshalAndValidate(h.Ctx.Input.RequestBody, &req); err != nil {
		utils.ErrorResponse(&h.Controller, http.StatusBadRequest, fmt.Sprintf("failed to validate request: %s", err), err)
>>>>>>> ace41214
		return
	}
	utils.SuccessResponse(&h.Controller, fmt.Sprintf("job tasks listed successfully for job_id[%d]", id), tasks)
}

<<<<<<< HEAD
// @router /project/:projectid/jobs/:id/logs [get]
func (h *Handler) GetTaskLogs() {
	id, err := GetIDFromPath(&h.Controller)
	if err != nil {
		utils.ErrorResponse(&h.Controller, http.StatusBadRequest, fmt.Sprintf("failed to validate request: %s", err), err)
		return
	}

	var req dto.JobTaskRequest
	if err := UnmarshalAndValidate(h.Ctx.Input.RequestBody, &req); err != nil {
		utils.ErrorResponse(&h.Controller, http.StatusBadRequest, fmt.Sprintf("failed to validate request: %s", err), err)
		return
	}

	logger.Debugf("Get task logs initiated job_id[%d] file_path[%s]", id, req.FilePath)

	logs, err := h.etl.GetTaskLogs(h.Ctx.Request.Context(), id, req.FilePath)
	if err != nil {
		statusCode := http.StatusInternalServerError
		if errors.Is(err, constants.ErrJobNotFound) {
			statusCode = http.StatusNotFound
		}
		utils.ErrorResponse(&h.Controller, statusCode, fmt.Sprintf("failed to get task logs: %s", err), err)
		return
	}
=======
	logger.Debugf("Get task logs initiated job_id[%d] file_path[%s]", id, req.FilePath)

	logs, err := h.etl.GetTaskLogs(h.Ctx.Request.Context(), id, req.FilePath)
	if err != nil {
		utils.ErrorResponse(&h.Controller, http.StatusInternalServerError, fmt.Sprintf("failed to get task logs: %s", err), err)
		return
	}
>>>>>>> ace41214
	utils.SuccessResponse(&h.Controller, fmt.Sprintf("task logs retrieved successfully for job_id[%d]", id), logs)
}

// @router /internal/worker/callback/sync-telemetry [post]
func (h *Handler) UpdateSyncTelemetry() {
	var req struct {
		JobID      int    `json:"job_id"`
		WorkflowID string `json:"workflow_id"`
		Event      string `json:"event"`
	}

	if err := json.Unmarshal(h.Ctx.Input.RequestBody, &req); err != nil {
		utils.ErrorResponse(&h.Controller, http.StatusBadRequest, "Invalid request format", err)
		return
	}

	if req.JobID == 0 || req.WorkflowID == "" {
		utils.ErrorResponse(&h.Controller, http.StatusBadRequest, "job_id and workflow_id are required", nil)
		return
	}

	if err := h.etl.UpdateSyncTelemetry(h.Ctx.Request.Context(), req.JobID, req.WorkflowID, req.Event); err != nil {
		utils.ErrorResponse(&h.Controller, http.StatusInternalServerError, "Failed to update sync telemetry", err)
		return
	}

	utils.SuccessResponse(&h.Controller, fmt.Sprintf("sync telemetry updated successfully for job_id[%d] workflow_id[%s] event[%s]", req.JobID, req.WorkflowID, req.Event), nil)
}<|MERGE_RESOLUTION|>--- conflicted
+++ resolved
@@ -2,14 +2,9 @@
 
 import (
 	"encoding/json"
-	"errors"
 	"fmt"
 	"net/http"
 
-<<<<<<< HEAD
-	"github.com/datazip-inc/olake-ui/server/internal/constants"
-=======
->>>>>>> ace41214
 	"github.com/datazip-inc/olake-ui/server/internal/models/dto"
 	"github.com/datazip-inc/olake-ui/server/utils"
 	"github.com/datazip-inc/olake-ui/server/utils/logger"
@@ -230,15 +225,7 @@
 	logger.Debugf("Activate job initiated job_id[%d] user_id[%v]", id, userID)
 
 	if err := h.etl.ActivateJob(h.Ctx.Request.Context(), id, req, userID); err != nil {
-<<<<<<< HEAD
-		statusCode := http.StatusInternalServerError
-		if err.Error() == "job not found" {
-			statusCode = http.StatusNotFound
-		}
-		utils.ErrorResponse(&h.Controller, statusCode, fmt.Sprintf("failed to activate job: %s", err), err)
-=======
 		utils.ErrorResponse(&h.Controller, http.StatusInternalServerError, fmt.Sprintf("failed to activate job: %s", err), err)
->>>>>>> ace41214
 		return
 	}
 	utils.SuccessResponse(&h.Controller, fmt.Sprintf("job %d %s successfully", id, utils.Ternary(req.Activate, "resumed", "paused")), nil)
@@ -282,16 +269,6 @@
 	}
 
 	logger.Debugf("Get job tasks initiated project_id[%s] job_id[%d]", projectID, id)
-<<<<<<< HEAD
-
-	tasks, err := h.etl.GetJobTasks(h.Ctx.Request.Context(), projectID, id)
-	if err != nil {
-		statusCode := http.StatusInternalServerError
-		if err.Error() == "job not found" {
-			statusCode = http.StatusNotFound
-		}
-		utils.ErrorResponse(&h.Controller, statusCode, fmt.Sprintf("failed to get job tasks: %s", err), err)
-=======
 
 	tasks, err := h.etl.GetJobTasks(h.Ctx.Request.Context(), projectID, id)
 	if err != nil {
@@ -312,24 +289,6 @@
 	var req dto.JobTaskRequest
 	if err := UnmarshalAndValidate(h.Ctx.Input.RequestBody, &req); err != nil {
 		utils.ErrorResponse(&h.Controller, http.StatusBadRequest, fmt.Sprintf("failed to validate request: %s", err), err)
->>>>>>> ace41214
-		return
-	}
-	utils.SuccessResponse(&h.Controller, fmt.Sprintf("job tasks listed successfully for job_id[%d]", id), tasks)
-}
-
-<<<<<<< HEAD
-// @router /project/:projectid/jobs/:id/logs [get]
-func (h *Handler) GetTaskLogs() {
-	id, err := GetIDFromPath(&h.Controller)
-	if err != nil {
-		utils.ErrorResponse(&h.Controller, http.StatusBadRequest, fmt.Sprintf("failed to validate request: %s", err), err)
-		return
-	}
-
-	var req dto.JobTaskRequest
-	if err := UnmarshalAndValidate(h.Ctx.Input.RequestBody, &req); err != nil {
-		utils.ErrorResponse(&h.Controller, http.StatusBadRequest, fmt.Sprintf("failed to validate request: %s", err), err)
 		return
 	}
 
@@ -337,22 +296,9 @@
 
 	logs, err := h.etl.GetTaskLogs(h.Ctx.Request.Context(), id, req.FilePath)
 	if err != nil {
-		statusCode := http.StatusInternalServerError
-		if errors.Is(err, constants.ErrJobNotFound) {
-			statusCode = http.StatusNotFound
-		}
-		utils.ErrorResponse(&h.Controller, statusCode, fmt.Sprintf("failed to get task logs: %s", err), err)
-		return
-	}
-=======
-	logger.Debugf("Get task logs initiated job_id[%d] file_path[%s]", id, req.FilePath)
-
-	logs, err := h.etl.GetTaskLogs(h.Ctx.Request.Context(), id, req.FilePath)
-	if err != nil {
 		utils.ErrorResponse(&h.Controller, http.StatusInternalServerError, fmt.Sprintf("failed to get task logs: %s", err), err)
 		return
 	}
->>>>>>> ace41214
 	utils.SuccessResponse(&h.Controller, fmt.Sprintf("task logs retrieved successfully for job_id[%d]", id), logs)
 }
 
