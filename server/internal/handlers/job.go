package handlers

import (
	"context"
	"crypto/sha256"
	"encoding/json"
	"fmt"
	"net/http"
	"os"
	"path/filepath"
	"strconv"
	"strings"
	"time"

	"github.com/beego/beego/v2/core/logs"
	"github.com/beego/beego/v2/server/web"
	"github.com/datazip/olake-server/internal/constants"
	"github.com/datazip/olake-server/internal/database"
	"github.com/datazip/olake-server/internal/docker"
	"github.com/datazip/olake-server/internal/models"
	"github.com/datazip/olake-server/internal/temporal"
	"github.com/datazip/olake-server/utils"
	"go.temporal.io/api/workflowservice/v1"
)

type JobHandler struct {
	web.Controller
	jobORM     *database.JobORM
	sourceORM  *database.SourceORM
	destORM    *database.DestinationORM
	tempClient *temporal.Client
}

// Prepare initializes the ORM instances
func (c *JobHandler) Prepare() {
	c.jobORM = database.NewJobORM()
	c.sourceORM = database.NewSourceORM()
	c.destORM = database.NewDestinationORM()
<<<<<<< HEAD
	tempAddress := web.AppConfig.DefaultString("TEMPORAL_ADDRESS", "localhost:7233")
	tempClient, err := temporal.NewClient(tempAddress)
	if err != nil {
		// Log the error but continue - we'll fall back to direct Docker execution if Temporal fails
		logs.Error("Failed to create Temporal client: %v", err)
	} else {
		c.tempClient = tempClient
=======
	var err error
	c.tempClient, err = temporal.NewClient()
	if err != nil {
		logs.Error("Failed to create Temporal client: %v", err)
>>>>>>> d18e530b
	}
}

// @router /project/:projectid/jobs [get]
func (c *JobHandler) GetAllJobs() {
	projectIDStr := c.Ctx.Input.Param(":projectid")
	// Get jobs with optional filtering
	jobs, err := c.jobORM.GetAllByProjectID(projectIDStr)
	if err != nil {
		utils.ErrorResponse(&c.Controller, http.StatusInternalServerError, "Failed to retrieve jobs by project ID")
		return
	}

	// Transform to response format
	jobResponses := make([]models.JobResponse, 0, len(jobs))
	for _, job := range jobs {
		jobResp := models.JobResponse{
			ID:            job.ID,
			Name:          job.Name,
			StreamsConfig: job.StreamsConfig,
			Frequency:     job.Frequency,
			CreatedAt:     job.CreatedAt.Format(time.RFC3339),
			UpdatedAt:     job.UpdatedAt.Format(time.RFC3339),
			Activate:      job.Active,
		}

		// Set source and destination details
		if job.SourceID != nil {
			jobResp.Source = models.JobSourceConfig{
				Name:    job.SourceID.Name,
				Type:    job.SourceID.Type,
				Config:  job.SourceID.Config,
				Version: job.SourceID.Version,
			}
		}

		if job.DestID != nil {
			jobResp.Destination = models.JobDestinationConfig{
				Name:    job.DestID.Name,
				Type:    job.DestID.DestType,
				Config:  job.DestID.Config,
				Version: job.DestID.Version,
			}
		}

		// Set user details
		if job.CreatedBy != nil {
			jobResp.CreatedBy = job.CreatedBy.Username
		}
		if job.UpdatedBy != nil {
			jobResp.UpdatedBy = job.UpdatedBy.Username
		}

<<<<<<< HEAD
		query := fmt.Sprintf("WorkflowId between 'sync-%d-%d' and 'sync-%d-%d-~'", projectID, job.ID, projectID, job.ID)
		fmt.Println("Query:", query)

		// Only try to get workflow information if Temporal client is available
		if c.tempClient != nil {
			// List workflows using the direct query
			resp, err := c.tempClient.ListWorkflow(context.Background(), &workflowservice.ListWorkflowExecutionsRequest{
				Query:    query,
				PageSize: 1,
			})
			if err != nil {
				// Log the error but continue without failing the request
=======
		// Get workflow information if Temporal client is available
		if c.tempClient != nil {
			query := fmt.Sprintf("WorkflowId between 'sync-%s-%d' and 'sync-%s-%d-~'", projectIDStr, job.ID, projectIDStr, job.ID)
			if resp, err := c.tempClient.ListWorkflow(context.Background(), &workflowservice.ListWorkflowExecutionsRequest{
				Query:    query,
				PageSize: 1,
			}); err != nil {
>>>>>>> d18e530b
				logs.Error("Failed to list workflows: %v", err)
			} else if len(resp.Executions) > 0 {
				jobResp.LastRunTime = resp.Executions[0].StartTime.AsTime().Format(time.RFC3339)
				jobResp.LastRunState = resp.Executions[0].Status.String()
<<<<<<< HEAD
			} else {
				jobResp.LastRunTime = ""
				jobResp.LastRunState = ""
=======
>>>>>>> d18e530b
			}
		} else {
			jobResp.LastRunTime = ""
			jobResp.LastRunState = ""
		}

		jobResponses = append(jobResponses, jobResp)
	}

	utils.SuccessResponse(&c.Controller, jobResponses)
}

// @router /project/:projectid/jobs [post]
func (c *JobHandler) CreateJob() {
	// Get project ID from path
	projectIDStr := c.Ctx.Input.Param(":projectid")
<<<<<<< HEAD
	ProjectID, err := strconv.Atoi(projectIDStr)
	if err != nil {
		utils.ErrorResponse(&c.Controller, http.StatusBadRequest, "Invalid project ID")
		return
	}

=======
>>>>>>> d18e530b
	// Parse request body
	var req models.CreateJobRequest
	if err := json.Unmarshal(c.Ctx.Input.RequestBody, &req); err != nil {
		utils.ErrorResponse(&c.Controller, http.StatusBadRequest, "Invalid request format")
		return
	}

	// Find or create source
	source, err := c.getOrCreateSource(req.Source, projectIDStr)
	if err != nil {
		utils.ErrorResponse(&c.Controller, http.StatusInternalServerError, fmt.Sprintf("Failed to process source: %s", err))
		return
	}

	// Find or create destination
	dest, err := c.getOrCreateDestination(req.Destination, projectIDStr)
	if err != nil {
		utils.ErrorResponse(&c.Controller, http.StatusInternalServerError, fmt.Sprintf("Failed to process destination: %s", err))
		return
	}

	// Create job model
	job := &models.Job{
		Name:          req.Name,
		SourceID:      source,
		DestID:        dest,
		Active:        true,
		Frequency:     req.Frequency,
		StreamsConfig: req.StreamsConfig,
		State:         "{}",
		ProjectID:     projectIDStr,
	}
	// Set user information
	userID := c.GetSession(constants.SessionUserID)
	if userID != nil {
		user := &models.User{ID: userID.(int)}
		job.CreatedBy = user
		job.UpdatedBy = user
	}

	// Create job in database
	if err := c.jobORM.Create(job); err != nil {
		utils.ErrorResponse(&c.Controller, http.StatusInternalServerError, fmt.Sprintf("Failed to create job: %s", err))
		return
	}

	if c.tempClient != nil {
		fmt.Println("Using Temporal workflow for sync job")
		_, err = c.tempClient.CreateSync(
			c.Ctx.Request.Context(),
<<<<<<< HEAD
			job.SourceID.Type,
			job.SourceID.Version,
			job.Frequency,
			job.SourceID.Config,
			job.DestID.Config,
			job.State,
			job.StreamsConfig,
			ProjectID,
			job.ID,
			job.SourceID.ID,
			job.DestID.ID,
=======
			job.Frequency,
			job.ProjectID,
			job.ID,
>>>>>>> d18e530b
			false,
		)
		if err != nil {
			fmt.Printf("Temporal workflow execution failed: %v", err)
		} else {
			fmt.Println("Successfully executed sync job via Temporal")
		}
	}

	utils.SuccessResponse(&c.Controller, req)
}

// @router /project/:projectid/jobs/:id [put]
func (c *JobHandler) UpdateJob() {
	// Get project ID and job ID from path
	projectIDStr := c.Ctx.Input.Param(":projectid")
<<<<<<< HEAD
	projectID, err := strconv.Atoi(projectIDStr)
	if err != nil {
		utils.ErrorResponse(&c.Controller, http.StatusBadRequest, "Invalid project ID")
		return
	}
=======
>>>>>>> d18e530b
	idStr := c.Ctx.Input.Param(":id")
	id, err := strconv.Atoi(idStr)
	if err != nil {
		utils.ErrorResponse(&c.Controller, http.StatusBadRequest, "Invalid job ID")
		return
	}

	// Parse request body
	var req models.UpdateJobRequest
	if err := json.Unmarshal(c.Ctx.Input.RequestBody, &req); err != nil {
		utils.ErrorResponse(&c.Controller, http.StatusBadRequest, "Invalid request format")
		return
	}

	// Get existing job
	existingJob, err := c.jobORM.GetByID(id)
	if err != nil {
		utils.ErrorResponse(&c.Controller, http.StatusNotFound, "Job not found")
		return
	}

	// Find or create source
	source, err := c.getOrCreateSource(req.Source, projectIDStr)
	if err != nil {
		utils.ErrorResponse(&c.Controller, http.StatusInternalServerError, fmt.Sprintf("Failed to process source: %s", err))
		return
	}

	// Find or create destination
	dest, err := c.getOrCreateDestination(req.Destination, projectIDStr)
	if err != nil {
		utils.ErrorResponse(&c.Controller, http.StatusInternalServerError, fmt.Sprintf("Failed to process destination: %s", err))
		return
	}

	// Update fields
	existingJob.Name = req.Name
	existingJob.SourceID = source
	existingJob.DestID = dest
	existingJob.Active = req.Activate
	existingJob.Frequency = req.Frequency
	existingJob.StreamsConfig = req.StreamsConfig
	existingJob.UpdatedAt = time.Now()
	existingJob.ProjectID = projectIDStr

	// Update user information
	userID := c.GetSession(constants.SessionUserID)
	if userID != nil {
		user := &models.User{ID: userID.(int)}
		existingJob.UpdatedBy = user
	}

	// Update job in database
	if err := c.jobORM.Update(existingJob); err != nil {
		utils.ErrorResponse(&c.Controller, http.StatusInternalServerError, "Failed to update job")
		return
	}
	if c.tempClient != nil {
		fmt.Println("Using Temporal workflow for sync job")
		_, err = c.tempClient.CreateSync(
			c.Ctx.Request.Context(),
<<<<<<< HEAD
			existingJob.SourceID.Type,
			existingJob.SourceID.Version,
			existingJob.Frequency,
			existingJob.SourceID.Config,
			existingJob.DestID.Config,
			existingJob.State,
			existingJob.StreamsConfig,
			projectID,
			existingJob.ID,
			existingJob.SourceID.ID,
			existingJob.DestID.ID,
			false,
		)
		if err != nil {
			fmt.Printf("Temporal workflow execution failed: %v", err)
		} else {
			fmt.Println("Successfully executed sync job via Temporal")
=======
			existingJob.Frequency,
			existingJob.ProjectID,
			existingJob.ID,
			false,
		)
		if err != nil {
			utils.ErrorResponse(&c.Controller, http.StatusInternalServerError, fmt.Sprintf("Temporal workflow execution failed: %s", err))
>>>>>>> d18e530b
		}
	}

	utils.SuccessResponse(&c.Controller, req)
}

// @router /project/:projectid/jobs/:id [delete]
func (c *JobHandler) DeleteJob() {
	idStr := c.Ctx.Input.Param(":id")
	id, err := strconv.Atoi(idStr)
	if err != nil {
		utils.ErrorResponse(&c.Controller, http.StatusBadRequest, "Invalid job ID")
		return
	}

	// Get job name for response
	job, err := c.jobORM.GetByID(id)
	if err != nil {
		utils.ErrorResponse(&c.Controller, http.StatusNotFound, "Job not found")
		return
	}

	jobName := job.Name

	// Delete job
	if err := c.jobORM.Delete(id); err != nil {
		utils.ErrorResponse(&c.Controller, http.StatusInternalServerError, "Failed to delete job")
		return
	}

	utils.SuccessResponse(&c.Controller, models.DeleteDestinationResponse{
		Name: jobName,
	})
}

// no need any more
// @router /project/:projectid/jobs/:id/streams [get]
// func (c *JobHandler) GetJobStreams() {
// 	idStr := c.Ctx.Input.Param(":id")
// 	id, err := strconv.Atoi(idStr)
// 	if err != nil {
// 		utils.ErrorResponse(&c.Controller, http.StatusBadRequest, "Invalid job ID")
// 		return
// 	}

// 	// Get job
// 	job, err := c.jobORM.GetByID(id)
// 	if err != nil {
// 		utils.ErrorResponse(&c.Controller, http.StatusNotFound, "Job not found")
// 		return
// 	}

// 	utils.SuccessResponse(&c.Controller,
// 		struct {
// 			StreamsConfig string `json:"streams_config"`
// 		}{
// 			StreamsConfig: job.StreamsConfig,
// 		},
// 	)
// }

// @router /project/:projectid/jobs/:id/sync [post]
func (c *JobHandler) SyncJob() {
	idStr := c.Ctx.Input.Param(":id")
	id, err := strconv.Atoi(idStr)
	if err != nil {
		utils.ErrorResponse(&c.Controller, http.StatusBadRequest, "Invalid job ID")
		return
	}

	projectIDStr := c.Ctx.Input.Param(":projectid")
<<<<<<< HEAD
	projectID, err := strconv.Atoi(projectIDStr)
	if err != nil {
		utils.ErrorResponse(&c.Controller, http.StatusBadRequest, "Invalid project ID")
		return
	}

=======
>>>>>>> d18e530b
	// Check if job exists
	job, err := c.jobORM.GetByID(id)
	if err != nil {
		utils.ErrorResponse(&c.Controller, http.StatusNotFound, "Job not found")
		return
	}

	// Validate source and destination exist
	if job.SourceID == nil || job.DestID == nil {
		utils.ErrorResponse(&c.Controller, http.StatusBadRequest, "Job must have both source and destination configured")
		return
	}

	if c.tempClient != nil {
		fmt.Println("Using Temporal workflow for sync job")
		resp, err := c.tempClient.CreateSync(
			c.Ctx.Request.Context(),
<<<<<<< HEAD
			job.SourceID.Type,
			job.SourceID.Version,
			job.Frequency,
			job.SourceID.Config,
			job.DestID.Config,
			job.State,
			job.StreamsConfig,
			projectID,
			job.ID,
			job.SourceID.ID,
			job.DestID.ID,
=======
			job.Frequency,
			projectIDStr,
			job.ID,
>>>>>>> d18e530b
			true,
		)
		if err != nil {
			utils.ErrorResponse(&c.Controller, http.StatusInternalServerError, fmt.Sprintf("temporal excuetion failed: %v", err))
<<<<<<< HEAD
=======
			return
>>>>>>> d18e530b
		} else {
			utils.SuccessResponse(&c.Controller, resp)
		}
	}
<<<<<<< HEAD

	// Update job state with sync result from state.json
	// stateMap := map[string]interface{}{
	// 	"last_run_time":  time.Now().Format(time.RFC3339),
	// 	"last_run_state": "success",
	// 	"sync_state":     syncState,
	// }
	// stateJSON, _ := json.Marshal(syncState)
	// job.State = string(stateJSON)
	// job.Active = true
	// //Update job in database
	// if err := c.jobORM.Update(job); err != nil {
	// 	utils.ErrorResponse(&c.Controller, http.StatusInternalServerError, "Failed to update job state")
	// 	return
	// }

=======
>>>>>>> d18e530b
	utils.SuccessResponse(&c.Controller, nil)
}

// @router /project/:projectid/jobs/:id/activate [post]
func (c *JobHandler) ActivateJob() {
	idStr := c.Ctx.Input.Param(":id")
	id, err := strconv.Atoi(idStr)
	if err != nil {
		utils.ErrorResponse(&c.Controller, http.StatusBadRequest, "Invalid job ID")
		return
	}

	// Parse request body
	var req models.JobStatus
	if err := json.Unmarshal(c.Ctx.Input.RequestBody, &req); err != nil {
		utils.ErrorResponse(&c.Controller, http.StatusBadRequest, "Invalid request format")
		return
	}

	// Get existing job
	job, err := c.jobORM.GetByID(id)
	if err != nil {
		utils.ErrorResponse(&c.Controller, http.StatusNotFound, "Job not found")
		return
	}

	// Update activation status
	job.Active = req.Activate
	job.UpdatedAt = time.Now()

	// Update user information
	userID := c.GetSession(constants.SessionUserID)
	if userID != nil {
		user := &models.User{ID: userID.(int)}
		job.UpdatedBy = user
	}

	// Update job in database
	if err := c.jobORM.Update(job); err != nil {
		utils.ErrorResponse(&c.Controller, http.StatusInternalServerError, "Failed to update job activation status")
		return
	}

	utils.SuccessResponse(&c.Controller, req)
}

// @router /project/:projectid/jobs/:id/tasks [get]
func (c *JobHandler) GetJobTasks() {
	idStr := c.Ctx.Input.Param(":id")
	id, err := strconv.Atoi(idStr)
	if err != nil {
		utils.ErrorResponse(&c.Controller, http.StatusBadRequest, "Invalid job ID")
		return
	}
	projectIDStr := c.Ctx.Input.Param(":projectid")
<<<<<<< HEAD
	projectID, err := strconv.Atoi(projectIDStr)
=======

	// Get job to verify it exists
	job, err := c.jobORM.GetByID(id)
>>>>>>> d18e530b
	if err != nil {
		utils.ErrorResponse(&c.Controller, http.StatusBadRequest, "Invalid project ID")
		return
	}
<<<<<<< HEAD

	// Get job to verify it exists
	job, err := c.jobORM.GetByID(id)
	if err != nil {
		utils.ErrorResponse(&c.Controller, http.StatusNotFound, "Job not found")
		return
	}
	var tasks []models.JobTask
	// Construct a query for workflows related to this project and job
	// Using a simpler approach with ExecutionStatus and WorkflowType
	query := fmt.Sprintf("WorkflowId between 'sync-%d-%d' and 'sync-%d-%d-~'", projectID, job.ID, projectID, job.ID)
	fmt.Println("Query:", query)
=======
	var tasks []models.JobTask
	// Construct a query for workflows related to this project and job
	query := fmt.Sprintf("WorkflowId between 'sync-%s-%d' and 'sync-%s-%d-~'", projectIDStr, job.ID, projectIDStr, job.ID)
>>>>>>> d18e530b
	// List workflows using the direct query
	resp, err := c.tempClient.ListWorkflow(context.Background(), &workflowservice.ListWorkflowExecutionsRequest{
		Query: query,
	})
	if err != nil {
		utils.ErrorResponse(&c.Controller, http.StatusInternalServerError, fmt.Sprintf("failed to list workflows: %v", err))
		return
	}
	for _, execution := range resp.Executions {
		var runTime time.Duration
		var endTime time.Time
		startTime := execution.StartTime.AsTime()

		if execution.CloseTime != nil {
			endTime = execution.CloseTime.AsTime()
			runTime = endTime.Sub(startTime)
		}
		tasks = append(tasks, models.JobTask{
			Runtime:   runTime.String(),
			StartTime: startTime.Format(time.RFC3339),
			Status:    execution.Status.String(),
			FilePath:  execution.Execution.WorkflowId,
		})
	}

	utils.SuccessResponse(&c.Controller, tasks)
}

// @router /project/:projectid/jobs/:id/tasks/:taskid/logs [post]
func (c *JobHandler) GetTaskLogs() {
	idStr := c.Ctx.Input.Param(":id")
	id, err := strconv.Atoi(idStr)
	if err != nil {
		utils.ErrorResponse(&c.Controller, http.StatusBadRequest, "Invalid job ID")
		return
	}

	// Parse request body
	var req struct {
		FilePath string `json:"file_path"`
	}
	if err := json.Unmarshal(c.Ctx.Input.RequestBody, &req); err != nil {
		utils.ErrorResponse(&c.Controller, http.StatusBadRequest, "Invalid request format")
		return
	}

	// Verify job exists
	_, err = c.jobORM.GetByID(id)
	if err != nil {
		utils.ErrorResponse(&c.Controller, http.StatusNotFound, "Job not found")
		return
	}
	syncFolderName := fmt.Sprintf("%x", sha256.Sum256([]byte(req.FilePath)))
	// Read the log file

	// Get home directory
	homeDir := docker.GetDefaultConfigDir()
	mainSyncDir := filepath.Join(homeDir, syncFolderName)
	if _, err := os.Stat(mainSyncDir); os.IsNotExist(err) {
		utils.ErrorResponse(&c.Controller, http.StatusNotFound, fmt.Sprintf("No sync directory found: %s", mainSyncDir))
		return
	}

	// Look for log files in the logs directory
	logsDir := filepath.Join(mainSyncDir, "logs")
	if _, err := os.Stat(logsDir); os.IsNotExist(err) {
		utils.ErrorResponse(&c.Controller, http.StatusNotFound, "Logs directory not found")
		return
	}

	// Since there is only one sync folder in logs, we can get it directly
	files, err := os.ReadDir(logsDir)
<<<<<<< HEAD
	fmt.Println(files)
=======
>>>>>>> d18e530b
	if err != nil || len(files) == 0 {
		utils.ErrorResponse(&c.Controller, http.StatusNotFound, "No sync log directory found")
		return
	}

	// Use the first directory we find (since there's only one)
	syncDir := filepath.Join(logsDir, files[0].Name())

	// Define the log file path
	logPath := filepath.Join(syncDir, "olake.log")

	logContent, err := os.ReadFile(logPath)
	if err != nil {
		utils.ErrorResponse(&c.Controller, http.StatusInternalServerError, fmt.Sprintf("Failed to read log file : %s", logPath))
		return
	}

	// Parse log entries
	var logs []map[string]interface{}
	lines := strings.Split(string(logContent), "\n")
	for _, line := range lines {
		if line == "" {
			continue
		}

		var logEntry struct {
			Level   string    `json:"level"`
			Time    time.Time `json:"time"`
			Message string    `json:"message"`
		}

		if err := json.Unmarshal([]byte(line), &logEntry); err != nil {
			continue
		}

		logs = append(logs, map[string]interface{}{
			"level":   logEntry.Level,
			"time":    logEntry.Time.Format(time.RFC3339),
			"message": logEntry.Message,
		})
	}

	utils.SuccessResponse(&c.Controller, logs)
}

// Helper methods

// getOrCreateSource finds or creates a source based on the provided config
func (c *JobHandler) getOrCreateSource(config models.JobSourceConfig, projectIDStr string) (*models.Source, error) {
	// Try to find an existing source matching the criteria
	sources, err := c.sourceORM.GetByNameAndType(config.Name, config.Type, projectIDStr)
	if err == nil && len(sources) > 0 {
		// Update the existing source if found
		source := sources[0]
		source.Config = config.Config
		source.Version = config.Version

		// Get user info for update
		userID := c.GetSession(constants.SessionUserID)
		if userID != nil {
			user := &models.User{ID: userID.(int)}
			source.UpdatedBy = user
		}

		if err := c.sourceORM.Update(source); err != nil {
			return nil, err
		}

		return source, nil
	}

	// Create a new source if not found
	source := &models.Source{
		Name:      config.Name,
		Type:      config.Type,
		Config:    config.Config,
		Version:   config.Version,
		ProjectID: projectIDStr,
	}

	// Set user info
	userID := c.GetSession(constants.SessionUserID)
	if userID != nil {
		user := &models.User{ID: userID.(int)}
		source.CreatedBy = user
		source.UpdatedBy = user
	}

	if err := c.sourceORM.Create(source); err != nil {
		return nil, err
	}

	return source, nil
}

// getOrCreateDestination finds or creates a destination based on the provided config
func (c *JobHandler) getOrCreateDestination(config models.JobDestinationConfig, projectIDStr string) (*models.Destination, error) {
	// Try to find an existing destination matching the criteria
	destinations, err := c.destORM.GetByNameAndType(config.Name, config.Type, projectIDStr)
	if err == nil && len(destinations) > 0 {
		// Update the existing destination if found
		dest := destinations[0]
		dest.Config = config.Config
		dest.Version = config.Version

		// Get user info for update
		userID := c.GetSession(constants.SessionUserID)
		if userID != nil {
			user := &models.User{ID: userID.(int)}
			dest.UpdatedBy = user
		}

		if err := c.destORM.Update(dest); err != nil {
			return nil, err
		}

		return dest, nil
	}

	// Create a new destination if not found
	dest := &models.Destination{
		Name:      config.Name,
		DestType:  config.Type,
		Config:    config.Config,
		Version:   config.Version,
		ProjectID: projectIDStr,
	}

	// Set user info
	userID := c.GetSession(constants.SessionUserID)
	if userID != nil {
		user := &models.User{ID: userID.(int)}
		dest.CreatedBy = user
		dest.UpdatedBy = user
	}

	if err := c.destORM.Create(dest); err != nil {
		return nil, err
	}

	return dest, nil
}<|MERGE_RESOLUTION|>--- conflicted
+++ resolved
@@ -36,20 +36,10 @@
 	c.jobORM = database.NewJobORM()
 	c.sourceORM = database.NewSourceORM()
 	c.destORM = database.NewDestinationORM()
-<<<<<<< HEAD
-	tempAddress := web.AppConfig.DefaultString("TEMPORAL_ADDRESS", "localhost:7233")
-	tempClient, err := temporal.NewClient(tempAddress)
-	if err != nil {
-		// Log the error but continue - we'll fall back to direct Docker execution if Temporal fails
-		logs.Error("Failed to create Temporal client: %v", err)
-	} else {
-		c.tempClient = tempClient
-=======
 	var err error
 	c.tempClient, err = temporal.NewClient()
 	if err != nil {
 		logs.Error("Failed to create Temporal client: %v", err)
->>>>>>> d18e530b
 	}
 }
 
@@ -103,20 +93,6 @@
 			jobResp.UpdatedBy = job.UpdatedBy.Username
 		}
 
-<<<<<<< HEAD
-		query := fmt.Sprintf("WorkflowId between 'sync-%d-%d' and 'sync-%d-%d-~'", projectID, job.ID, projectID, job.ID)
-		fmt.Println("Query:", query)
-
-		// Only try to get workflow information if Temporal client is available
-		if c.tempClient != nil {
-			// List workflows using the direct query
-			resp, err := c.tempClient.ListWorkflow(context.Background(), &workflowservice.ListWorkflowExecutionsRequest{
-				Query:    query,
-				PageSize: 1,
-			})
-			if err != nil {
-				// Log the error but continue without failing the request
-=======
 		// Get workflow information if Temporal client is available
 		if c.tempClient != nil {
 			query := fmt.Sprintf("WorkflowId between 'sync-%s-%d' and 'sync-%s-%d-~'", projectIDStr, job.ID, projectIDStr, job.ID)
@@ -124,21 +100,11 @@
 				Query:    query,
 				PageSize: 1,
 			}); err != nil {
->>>>>>> d18e530b
 				logs.Error("Failed to list workflows: %v", err)
 			} else if len(resp.Executions) > 0 {
 				jobResp.LastRunTime = resp.Executions[0].StartTime.AsTime().Format(time.RFC3339)
 				jobResp.LastRunState = resp.Executions[0].Status.String()
-<<<<<<< HEAD
-			} else {
-				jobResp.LastRunTime = ""
-				jobResp.LastRunState = ""
-=======
->>>>>>> d18e530b
 			}
-		} else {
-			jobResp.LastRunTime = ""
-			jobResp.LastRunState = ""
 		}
 
 		jobResponses = append(jobResponses, jobResp)
@@ -151,15 +117,6 @@
 func (c *JobHandler) CreateJob() {
 	// Get project ID from path
 	projectIDStr := c.Ctx.Input.Param(":projectid")
-<<<<<<< HEAD
-	ProjectID, err := strconv.Atoi(projectIDStr)
-	if err != nil {
-		utils.ErrorResponse(&c.Controller, http.StatusBadRequest, "Invalid project ID")
-		return
-	}
-
-=======
->>>>>>> d18e530b
 	// Parse request body
 	var req models.CreateJobRequest
 	if err := json.Unmarshal(c.Ctx.Input.RequestBody, &req); err != nil {
@@ -210,23 +167,9 @@
 		fmt.Println("Using Temporal workflow for sync job")
 		_, err = c.tempClient.CreateSync(
 			c.Ctx.Request.Context(),
-<<<<<<< HEAD
-			job.SourceID.Type,
-			job.SourceID.Version,
-			job.Frequency,
-			job.SourceID.Config,
-			job.DestID.Config,
-			job.State,
-			job.StreamsConfig,
-			ProjectID,
-			job.ID,
-			job.SourceID.ID,
-			job.DestID.ID,
-=======
 			job.Frequency,
 			job.ProjectID,
 			job.ID,
->>>>>>> d18e530b
 			false,
 		)
 		if err != nil {
@@ -243,14 +186,6 @@
 func (c *JobHandler) UpdateJob() {
 	// Get project ID and job ID from path
 	projectIDStr := c.Ctx.Input.Param(":projectid")
-<<<<<<< HEAD
-	projectID, err := strconv.Atoi(projectIDStr)
-	if err != nil {
-		utils.ErrorResponse(&c.Controller, http.StatusBadRequest, "Invalid project ID")
-		return
-	}
-=======
->>>>>>> d18e530b
 	idStr := c.Ctx.Input.Param(":id")
 	id, err := strconv.Atoi(idStr)
 	if err != nil {
@@ -312,25 +247,6 @@
 		fmt.Println("Using Temporal workflow for sync job")
 		_, err = c.tempClient.CreateSync(
 			c.Ctx.Request.Context(),
-<<<<<<< HEAD
-			existingJob.SourceID.Type,
-			existingJob.SourceID.Version,
-			existingJob.Frequency,
-			existingJob.SourceID.Config,
-			existingJob.DestID.Config,
-			existingJob.State,
-			existingJob.StreamsConfig,
-			projectID,
-			existingJob.ID,
-			existingJob.SourceID.ID,
-			existingJob.DestID.ID,
-			false,
-		)
-		if err != nil {
-			fmt.Printf("Temporal workflow execution failed: %v", err)
-		} else {
-			fmt.Println("Successfully executed sync job via Temporal")
-=======
 			existingJob.Frequency,
 			existingJob.ProjectID,
 			existingJob.ID,
@@ -338,7 +254,6 @@
 		)
 		if err != nil {
 			utils.ErrorResponse(&c.Controller, http.StatusInternalServerError, fmt.Sprintf("Temporal workflow execution failed: %s", err))
->>>>>>> d18e530b
 		}
 	}
 
@@ -410,15 +325,6 @@
 	}
 
 	projectIDStr := c.Ctx.Input.Param(":projectid")
-<<<<<<< HEAD
-	projectID, err := strconv.Atoi(projectIDStr)
-	if err != nil {
-		utils.ErrorResponse(&c.Controller, http.StatusBadRequest, "Invalid project ID")
-		return
-	}
-
-=======
->>>>>>> d18e530b
 	// Check if job exists
 	job, err := c.jobORM.GetByID(id)
 	if err != nil {
@@ -436,54 +342,18 @@
 		fmt.Println("Using Temporal workflow for sync job")
 		resp, err := c.tempClient.CreateSync(
 			c.Ctx.Request.Context(),
-<<<<<<< HEAD
-			job.SourceID.Type,
-			job.SourceID.Version,
-			job.Frequency,
-			job.SourceID.Config,
-			job.DestID.Config,
-			job.State,
-			job.StreamsConfig,
-			projectID,
-			job.ID,
-			job.SourceID.ID,
-			job.DestID.ID,
-=======
 			job.Frequency,
 			projectIDStr,
 			job.ID,
->>>>>>> d18e530b
 			true,
 		)
 		if err != nil {
 			utils.ErrorResponse(&c.Controller, http.StatusInternalServerError, fmt.Sprintf("temporal excuetion failed: %v", err))
-<<<<<<< HEAD
-=======
 			return
->>>>>>> d18e530b
 		} else {
 			utils.SuccessResponse(&c.Controller, resp)
 		}
 	}
-<<<<<<< HEAD
-
-	// Update job state with sync result from state.json
-	// stateMap := map[string]interface{}{
-	// 	"last_run_time":  time.Now().Format(time.RFC3339),
-	// 	"last_run_state": "success",
-	// 	"sync_state":     syncState,
-	// }
-	// stateJSON, _ := json.Marshal(syncState)
-	// job.State = string(stateJSON)
-	// job.Active = true
-	// //Update job in database
-	// if err := c.jobORM.Update(job); err != nil {
-	// 	utils.ErrorResponse(&c.Controller, http.StatusInternalServerError, "Failed to update job state")
-	// 	return
-	// }
-
-=======
->>>>>>> d18e530b
 	utils.SuccessResponse(&c.Controller, nil)
 }
 
@@ -539,35 +409,16 @@
 		return
 	}
 	projectIDStr := c.Ctx.Input.Param(":projectid")
-<<<<<<< HEAD
-	projectID, err := strconv.Atoi(projectIDStr)
-=======
 
 	// Get job to verify it exists
 	job, err := c.jobORM.GetByID(id)
->>>>>>> d18e530b
-	if err != nil {
-		utils.ErrorResponse(&c.Controller, http.StatusBadRequest, "Invalid project ID")
-		return
-	}
-<<<<<<< HEAD
-
-	// Get job to verify it exists
-	job, err := c.jobORM.GetByID(id)
 	if err != nil {
 		utils.ErrorResponse(&c.Controller, http.StatusNotFound, "Job not found")
 		return
 	}
-	var tasks []models.JobTask
-	// Construct a query for workflows related to this project and job
-	// Using a simpler approach with ExecutionStatus and WorkflowType
-	query := fmt.Sprintf("WorkflowId between 'sync-%d-%d' and 'sync-%d-%d-~'", projectID, job.ID, projectID, job.ID)
-	fmt.Println("Query:", query)
-=======
 	var tasks []models.JobTask
 	// Construct a query for workflows related to this project and job
 	query := fmt.Sprintf("WorkflowId between 'sync-%s-%d' and 'sync-%s-%d-~'", projectIDStr, job.ID, projectIDStr, job.ID)
->>>>>>> d18e530b
 	// List workflows using the direct query
 	resp, err := c.tempClient.ListWorkflow(context.Background(), &workflowservice.ListWorkflowExecutionsRequest{
 		Query: query,
@@ -640,10 +491,6 @@
 
 	// Since there is only one sync folder in logs, we can get it directly
 	files, err := os.ReadDir(logsDir)
-<<<<<<< HEAD
-	fmt.Println(files)
-=======
->>>>>>> d18e530b
 	if err != nil || len(files) == 0 {
 		utils.ErrorResponse(&c.Controller, http.StatusNotFound, "No sync log directory found")
 		return
