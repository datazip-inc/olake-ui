package handlers

import (
	"context"
	"encoding/json"
	"errors"
	"net/http"

	"github.com/beego/beego/v2/server/web"

	"github.com/datazip/olake-ui/server/internal/constants"
	"github.com/datazip/olake-ui/server/internal/dto"
	"github.com/datazip/olake-ui/server/internal/models"
	"github.com/datazip/olake-ui/server/internal/services"
	"github.com/datazip/olake-ui/server/internal/telemetry"
	"github.com/datazip/olake-ui/server/utils"
)

type AuthHandler struct {
	web.Controller
	authService *services.AuthService
}

func (c *AuthHandler) Prepare() {
	c.authService = services.NewAuthService()
}

// @router /login [post]
func (c *AuthHandler) Login() {
	var req dto.LoginRequest
	if err := dto.Validate(&req); err != nil {
		respondWithError(&c.Controller, http.StatusBadRequest, "Invalid request format", err)
		return
	}
	if err := json.Unmarshal(c.Ctx.Input.RequestBody, &req); err != nil {
		respondWithError(&c.Controller, http.StatusBadRequest, "Invalid request format", err)
		return
	}

	user, err := c.authService.Login(context.Background(), req.Username, req.Password)
	if err != nil {
		switch {
		case errors.Is(err, constants.ErrUserNotFound):
			respondWithError(&c.Controller, http.StatusUnauthorized, "user not found, sign up first", err)
		case errors.Is(err, constants.ErrInvalidCredentials):
			respondWithError(&c.Controller, http.StatusUnauthorized, "Invalid credentials", err)
		default:
			respondWithError(&c.Controller, http.StatusInternalServerError, "Login failed", err)
		}
		return
	}

	// check if session is enabled
	if web.BConfig.WebConfig.Session.SessionOn {
		_ = c.SetSession(constants.SessionUserID, user.ID)
	}

<<<<<<< HEAD
=======
	telemetry.TrackUserLogin(context.Background(), user)

>>>>>>> 733a8717
	utils.SuccessResponse(&c.Controller, map[string]interface{}{
		"username": user.Username,
	})
}

// @router /checkauth [get]
func (c *AuthHandler) CheckAuth() {
	userID := c.GetSession(constants.SessionUserID)
	if userID == nil {
		utils.ErrorResponse(&c.Controller, http.StatusUnauthorized, "Not authenticated")
		return
	}

	// Optional: Validate that the user still exists in the database
	if userIDInt, ok := userID.(int); ok {
		if err := c.authService.ValidateUser(userIDInt); err != nil {
			utils.ErrorResponse(&c.Controller, http.StatusUnauthorized, "Invalid session")
			return
		}
	}

	utils.SuccessResponse(&c.Controller, dto.LoginResponse{
		Message: "Authenticated",
		Success: true,
	})
}

// @router /logout [post]
func (c *AuthHandler) Logout() {
	_ = c.DestroySession()
	utils.SuccessResponse(&c.Controller, dto.LoginResponse{
		Message: "Logged out successfully",
		Success: true,
	})
}

// @router /signup [post]
func (c *AuthHandler) Signup() {
	var req models.User
	if err := dto.Validate(&req); err != nil {
		respondWithError(&c.Controller, http.StatusBadRequest, "Invalid request format", err)
		return
	}
	if err := json.Unmarshal(c.Ctx.Input.RequestBody, &req); err != nil {
		respondWithError(&c.Controller, http.StatusBadRequest, "Invalid request format", err)
		return
	}

	if err := c.authService.Signup(context.Background(), &req); err != nil {
		switch {
		case errors.Is(err, constants.ErrUserAlreadyExists):
			respondWithError(&c.Controller, http.StatusConflict, "Username already exists", err)
		case errors.Is(err, constants.ErrPasswordProcessing):
			respondWithError(&c.Controller, http.StatusInternalServerError, "Failed to process password", err)
		default:
			respondWithError(&c.Controller, http.StatusInternalServerError, "Failed to create user", err)
		}
		return
	}

	utils.SuccessResponse(&c.Controller, map[string]interface{}{
		"email":    req.Email,
		"username": req.Username,
	})
}

// @router /telemetry-id [get]
func (c *AuthHandler) GetTelemetryID() {
	telemetryID := telemetry.GetTelemetryUserID()
	utils.SuccessResponse(&c.Controller, map[string]interface{}{
		telemetry.TelemetryUserIDFile: string(telemetryID),
	})
}<|MERGE_RESOLUTION|>--- conflicted
+++ resolved
@@ -55,11 +55,8 @@
 		_ = c.SetSession(constants.SessionUserID, user.ID)
 	}
 
-<<<<<<< HEAD
-=======
 	telemetry.TrackUserLogin(context.Background(), user)
 
->>>>>>> 733a8717
 	utils.SuccessResponse(&c.Controller, map[string]interface{}{
 		"username": user.Username,
 	})
