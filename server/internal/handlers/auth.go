package handlers

import (
	"errors"
	"fmt"
	"net/http"

	"github.com/beego/beego/v2/server/web"
	"github.com/datazip-inc/olake-ui/server/internal/constants"
	"github.com/datazip-inc/olake-ui/server/internal/models"
	"github.com/datazip-inc/olake-ui/server/internal/models/dto"
	"github.com/datazip-inc/olake-ui/server/utils"
	"github.com/datazip-inc/olake-ui/server/utils/logger"
	"github.com/datazip-inc/olake-ui/server/utils/telemetry"
)

// @router /login [post]
func (h *Handler) Login() {
	var req dto.LoginRequest
	if err := UnmarshalAndValidate(h.Ctx.Input.RequestBody, &req); err != nil {
		utils.ErrorResponse(&h.Controller, http.StatusBadRequest, constants.ValidationInvalidRequestFormat, err)
		return
	}

	logger.Debugf("Login initiated username[%s]", req.Username)

	user, err := h.etl.Login(h.Ctx.Request.Context(), req.Username, req.Password)
	if err != nil {
		switch {
		case errors.Is(err, constants.ErrUserNotFound):
			utils.ErrorResponse(&h.Controller, http.StatusUnauthorized, fmt.Sprintf("user not found, sign up first: %s", err), err)
		case errors.Is(err, constants.ErrInvalidCredentials):
			utils.ErrorResponse(&h.Controller, http.StatusUnauthorized, fmt.Sprintf("Invalid credentials: %s", err), err)
		default:
			utils.ErrorResponse(&h.Controller, http.StatusInternalServerError, fmt.Sprintf("Login failed: %s", err), err)
		}
		return
	}

	// check if session is enabled
	if web.BConfig.WebConfig.Session.SessionOn {
		_ = h.SetSession(constants.SessionUserID, user.ID)
	}

	utils.SuccessResponse(&h.Controller, "login successful", map[string]interface{}{
		"username": user.Username,
	})
}

// @router /checkauth [get]
func (h *Handler) CheckAuth() {
	userID := h.GetSession(constants.SessionUserID)
	if userID == nil {
		utils.ErrorResponse(&h.Controller, http.StatusUnauthorized, "Not authenticated", errors.New("not authenticated"))
		return
	}

	logger.Debugf("Check auth initiated user_id[%v]", userID)

	// Optional: Validate that the user still exists in the database
	if userIDInt, ok := userID.(int); ok {
		if err := h.etl.ValidateUser(userIDInt); err != nil {
			utils.ErrorResponse(&h.Controller, http.StatusUnauthorized, fmt.Sprintf("Invalid session: %s", err), err)
			return
		}
	}

<<<<<<< HEAD
	utils.SuccessResponse(&h.Controller, "authenticated successfully", dto.LoginResponse{
		Message: "Authenticated",
		Success: true,
	})
=======
	utils.SuccessResponse(&h.Controller, "authenticated successfully", nil)
>>>>>>> ace41214
}

// @router /logout [post]
func (h *Handler) Logout() {
	userID := h.GetSession(constants.SessionUserID)
	logger.Debugf("Logout initiated user_id[%v]", userID)

	err := h.DestroySession()
	if err != nil {
		utils.ErrorResponse(&h.Controller, http.StatusInternalServerError, fmt.Sprintf("Failed to destroy session: %s", err), err)
		return
	}

	utils.SuccessResponse(&h.Controller, "logout successful", nil)
}

// @router /signup [post]
func (h *Handler) Signup() {
	var req models.User
	if err := UnmarshalAndValidate(h.Ctx.Input.RequestBody, &req); err != nil {
		utils.ErrorResponse(&h.Controller, http.StatusBadRequest, constants.ValidationInvalidRequestFormat, err)
		return
	}

	if err := h.etl.Signup(h.Ctx.Request.Context(), &req); err != nil {
		switch {
		case errors.Is(err, constants.ErrUserAlreadyExists):
			utils.ErrorResponse(&h.Controller, http.StatusConflict, fmt.Sprintf("Username already exists: %s", err), err)
		case errors.Is(err, constants.ErrPasswordProcessing):
			utils.ErrorResponse(&h.Controller, http.StatusInternalServerError, fmt.Sprintf("Failed to process password: %s", err), err)
		default:
			utils.ErrorResponse(&h.Controller, http.StatusInternalServerError, fmt.Sprintf("failed to create user: %s", err), err)
		}
		return
	}

	utils.SuccessResponse(&h.Controller, "user created successfully", map[string]interface{}{
		"email":    req.Email,
		"username": req.Username,
	})
}

// @router /telemetry-id [get]
func (h *Handler) GetTelemetryID() {
	logger.Infof("Get telemetry ID initiated")

	telemetryID := telemetry.GetTelemetryUserID()
	utils.SuccessResponse(&h.Controller, "telemetry ID fetched successfully", map[string]interface{}{
		telemetry.TelemetryUserIDFile: string(telemetryID),
	})
}<|MERGE_RESOLUTION|>--- conflicted
+++ resolved
@@ -65,14 +65,7 @@
 		}
 	}
 
-<<<<<<< HEAD
-	utils.SuccessResponse(&h.Controller, "authenticated successfully", dto.LoginResponse{
-		Message: "Authenticated",
-		Success: true,
-	})
-=======
 	utils.SuccessResponse(&h.Controller, "authenticated successfully", nil)
->>>>>>> ace41214
 }
 
 // @router /logout [post]
@@ -117,7 +110,7 @@
 
 // @router /telemetry-id [get]
 func (h *Handler) GetTelemetryID() {
-	logger.Infof("Get telemetry ID initiated")
+	logger.Info("Get telemetry ID initiated")
 
 	telemetryID := telemetry.GetTelemetryUserID()
 	utils.SuccessResponse(&h.Controller, "telemetry ID fetched successfully", map[string]interface{}{
