package handlers

import (
<<<<<<< HEAD
	"context"
	"encoding/json"
	"errors"
	"net/http"

	"github.com/beego/beego/v2/server/web"

	"github.com/datazip/olake-ui/server/internal/constants"
	"github.com/datazip/olake-ui/server/internal/dto"
	"github.com/datazip/olake-ui/server/internal/models"
	"github.com/datazip/olake-ui/server/internal/services"
	"github.com/datazip/olake-ui/server/internal/telemetry"
	"github.com/datazip/olake-ui/server/utils"
)

type AuthHandler struct {
	web.Controller
	authService *services.AuthService
}

func (c *AuthHandler) Prepare() {
	c.authService = services.NewAuthService()
}

// @router /login [post]
func (c *AuthHandler) Login() {
	var req dto.LoginRequest
	if err := json.Unmarshal(c.Ctx.Input.RequestBody, &req); err != nil {
		respondWithError(&c.Controller, http.StatusBadRequest, "Invalid request format", err)
		return
	}
	if err := dto.Validate(&req); err != nil {
		respondWithError(&c.Controller, http.StatusBadRequest, "Invalid request format", err)
		return
	}

	user, err := c.authService.Login(context.Background(), req.Username, req.Password)
	if err != nil {
		switch {
		case errors.Is(err, constants.ErrUserNotFound):
			respondWithError(&c.Controller, http.StatusUnauthorized, "user not found, sign up first", err)
		case errors.Is(err, constants.ErrInvalidCredentials):
			respondWithError(&c.Controller, http.StatusUnauthorized, "Invalid credentials", err)
		default:
			respondWithError(&c.Controller, http.StatusInternalServerError, "Login failed", err)
=======
	"errors"
	"fmt"
	"net/http"

	"github.com/beego/beego/v2/server/web"
	"github.com/datazip-inc/olake-ui/server/internal/constants"
	"github.com/datazip-inc/olake-ui/server/internal/models"
	"github.com/datazip-inc/olake-ui/server/internal/models/dto"
	"github.com/datazip-inc/olake-ui/server/utils"
	"github.com/datazip-inc/olake-ui/server/utils/logger"
	"github.com/datazip-inc/olake-ui/server/utils/telemetry"
)

// @router /login [post]
func (h *Handler) Login() {
	var req dto.LoginRequest
	if err := UnmarshalAndValidate(h.Ctx.Input.RequestBody, &req); err != nil {
		utils.ErrorResponse(&h.Controller, http.StatusBadRequest, constants.ValidationInvalidRequestFormat, err)
		return
	}

	logger.Debugf("Login initiated username[%s]", req.Username)

	user, err := h.etl.Login(h.Ctx.Request.Context(), req.Username, req.Password)
	if err != nil {
		switch {
		case errors.Is(err, constants.ErrUserNotFound):
			utils.ErrorResponse(&h.Controller, http.StatusUnauthorized, "user not found, sign up first", err)
		case errors.Is(err, constants.ErrInvalidCredentials):
			utils.ErrorResponse(&h.Controller, http.StatusUnauthorized, "Invalid credentials", err)
		default:
			utils.ErrorResponse(&h.Controller, http.StatusInternalServerError, "Login failed", err)
>>>>>>> 7b6d22cd
		}
		return
	}

	// check if session is enabled
	if web.BConfig.WebConfig.Session.SessionOn {
		_ = h.SetSession(constants.SessionUserID, user.ID)
	}

<<<<<<< HEAD
	utils.SuccessResponse(&c.Controller, map[string]interface{}{
=======
	utils.SuccessResponse(&h.Controller, map[string]interface{}{
>>>>>>> 7b6d22cd
		"username": user.Username,
	})
}

// @router /checkauth [get]
<<<<<<< HEAD
func (c *AuthHandler) CheckAuth() {
	userID := c.GetSession(constants.SessionUserID)
	if userID == nil {
		respondWithError(&c.Controller, http.StatusUnauthorized, "Not authenticated", nil)
		return
	}

	// Optional: Validate that the user still exists in the database
	if userIDInt, ok := userID.(int); ok {
		if err := c.authService.ValidateUser(userIDInt); err != nil {
			respondWithError(&c.Controller, http.StatusUnauthorized, "Invalid session", err)
=======
func (h *Handler) CheckAuth() {
	userID := h.GetSession(constants.SessionUserID)
	if userID == nil {
		utils.ErrorResponse(&h.Controller, http.StatusUnauthorized, "Not authenticated", errors.New("not authenticated"))
		return
	}

	logger.Debugf("Check auth initiated user_id[%v]", userID)

	// Optional: Validate that the user still exists in the database
	if userIDInt, ok := userID.(int); ok {
		if err := h.etl.ValidateUser(userIDInt); err != nil {
			utils.ErrorResponse(&h.Controller, http.StatusUnauthorized, "Invalid session", err)
>>>>>>> 7b6d22cd
			return
		}
	}

<<<<<<< HEAD
	utils.SuccessResponse(&c.Controller, dto.LoginResponse{
=======
	utils.SuccessResponse(&h.Controller, dto.LoginResponse{
>>>>>>> 7b6d22cd
		Message: "Authenticated",
		Success: true,
	})
}

// @router /logout [post]
<<<<<<< HEAD
func (c *AuthHandler) Logout() {
	_ = c.DestroySession()
	utils.SuccessResponse(&c.Controller, dto.LoginResponse{
		Message: "Logged out successfully",
		Success: true,
	})
}

// @router /signup [post]
func (c *AuthHandler) Signup() {
	var req models.User
	if err := json.Unmarshal(c.Ctx.Input.RequestBody, &req); err != nil {
		respondWithError(&c.Controller, http.StatusBadRequest, "Invalid request format", err)
		return
	}
	if err := dto.Validate(&req); err != nil {
		respondWithError(&c.Controller, http.StatusBadRequest, "Invalid request format", err)
		return
	}

	if err := c.authService.Signup(context.Background(), &req); err != nil {
		switch {
		case errors.Is(err, constants.ErrUserAlreadyExists):
			respondWithError(&c.Controller, http.StatusConflict, "Username already exists", err)
		case errors.Is(err, constants.ErrPasswordProcessing):
			respondWithError(&c.Controller, http.StatusInternalServerError, "Failed to process password", err)
		default:
			respondWithError(&c.Controller, http.StatusInternalServerError, "Failed to create user", err)
=======
func (h *Handler) Logout() {
	userID := h.GetSession(constants.SessionUserID)
	logger.Debugf("Logout initiated user_id[%v]", userID)

	err := h.DestroySession()
	if err != nil {
		utils.ErrorResponse(&h.Controller, http.StatusInternalServerError, "Failed to destroy session", err)
		return
	}

	utils.SuccessResponse(&h.Controller, nil)
}

// @router /signup [post]
func (h *Handler) Signup() {
	var req models.User
	if err := UnmarshalAndValidate(h.Ctx.Input.RequestBody, &req); err != nil {
		utils.ErrorResponse(&h.Controller, http.StatusBadRequest, constants.ValidationInvalidRequestFormat, err)
		return
	}

	if err := h.etl.Signup(h.Ctx.Request.Context(), &req); err != nil {
		switch {
		case errors.Is(err, constants.ErrUserAlreadyExists):
			utils.ErrorResponse(&h.Controller, http.StatusConflict, "Username already exists", err)
		case errors.Is(err, constants.ErrPasswordProcessing):
			utils.ErrorResponse(&h.Controller, http.StatusInternalServerError, "Failed to process password", err)
		default:
			utils.ErrorResponse(&h.Controller, http.StatusInternalServerError, fmt.Sprintf("failed to create user: %s", err), err)
>>>>>>> 7b6d22cd
		}
		return
	}

	utils.SuccessResponse(&h.Controller, map[string]interface{}{
		"email":    req.Email,
		"username": req.Username,
	})
}

// @router /telemetry-id [get]
func (h *Handler) GetTelemetryID() {
	logger.Infof("Get telemetry ID initiated")

	telemetryID := telemetry.GetTelemetryUserID()
	utils.SuccessResponse(&h.Controller, map[string]interface{}{
		telemetry.TelemetryUserIDFile: string(telemetryID),
	})
}<|MERGE_RESOLUTION|>--- conflicted
+++ resolved
@@ -1,53 +1,6 @@
 package handlers
 
 import (
-<<<<<<< HEAD
-	"context"
-	"encoding/json"
-	"errors"
-	"net/http"
-
-	"github.com/beego/beego/v2/server/web"
-
-	"github.com/datazip/olake-ui/server/internal/constants"
-	"github.com/datazip/olake-ui/server/internal/dto"
-	"github.com/datazip/olake-ui/server/internal/models"
-	"github.com/datazip/olake-ui/server/internal/services"
-	"github.com/datazip/olake-ui/server/internal/telemetry"
-	"github.com/datazip/olake-ui/server/utils"
-)
-
-type AuthHandler struct {
-	web.Controller
-	authService *services.AuthService
-}
-
-func (c *AuthHandler) Prepare() {
-	c.authService = services.NewAuthService()
-}
-
-// @router /login [post]
-func (c *AuthHandler) Login() {
-	var req dto.LoginRequest
-	if err := json.Unmarshal(c.Ctx.Input.RequestBody, &req); err != nil {
-		respondWithError(&c.Controller, http.StatusBadRequest, "Invalid request format", err)
-		return
-	}
-	if err := dto.Validate(&req); err != nil {
-		respondWithError(&c.Controller, http.StatusBadRequest, "Invalid request format", err)
-		return
-	}
-
-	user, err := c.authService.Login(context.Background(), req.Username, req.Password)
-	if err != nil {
-		switch {
-		case errors.Is(err, constants.ErrUserNotFound):
-			respondWithError(&c.Controller, http.StatusUnauthorized, "user not found, sign up first", err)
-		case errors.Is(err, constants.ErrInvalidCredentials):
-			respondWithError(&c.Controller, http.StatusUnauthorized, "Invalid credentials", err)
-		default:
-			respondWithError(&c.Controller, http.StatusInternalServerError, "Login failed", err)
-=======
 	"errors"
 	"fmt"
 	"net/http"
@@ -80,7 +33,6 @@
 			utils.ErrorResponse(&h.Controller, http.StatusUnauthorized, "Invalid credentials", err)
 		default:
 			utils.ErrorResponse(&h.Controller, http.StatusInternalServerError, "Login failed", err)
->>>>>>> 7b6d22cd
 		}
 		return
 	}
@@ -90,29 +42,12 @@
 		_ = h.SetSession(constants.SessionUserID, user.ID)
 	}
 
-<<<<<<< HEAD
-	utils.SuccessResponse(&c.Controller, map[string]interface{}{
-=======
 	utils.SuccessResponse(&h.Controller, map[string]interface{}{
->>>>>>> 7b6d22cd
 		"username": user.Username,
 	})
 }
 
 // @router /checkauth [get]
-<<<<<<< HEAD
-func (c *AuthHandler) CheckAuth() {
-	userID := c.GetSession(constants.SessionUserID)
-	if userID == nil {
-		respondWithError(&c.Controller, http.StatusUnauthorized, "Not authenticated", nil)
-		return
-	}
-
-	// Optional: Validate that the user still exists in the database
-	if userIDInt, ok := userID.(int); ok {
-		if err := c.authService.ValidateUser(userIDInt); err != nil {
-			respondWithError(&c.Controller, http.StatusUnauthorized, "Invalid session", err)
-=======
 func (h *Handler) CheckAuth() {
 	userID := h.GetSession(constants.SessionUserID)
 	if userID == nil {
@@ -126,52 +61,17 @@
 	if userIDInt, ok := userID.(int); ok {
 		if err := h.etl.ValidateUser(userIDInt); err != nil {
 			utils.ErrorResponse(&h.Controller, http.StatusUnauthorized, "Invalid session", err)
->>>>>>> 7b6d22cd
 			return
 		}
 	}
 
-<<<<<<< HEAD
-	utils.SuccessResponse(&c.Controller, dto.LoginResponse{
-=======
 	utils.SuccessResponse(&h.Controller, dto.LoginResponse{
->>>>>>> 7b6d22cd
 		Message: "Authenticated",
 		Success: true,
 	})
 }
 
 // @router /logout [post]
-<<<<<<< HEAD
-func (c *AuthHandler) Logout() {
-	_ = c.DestroySession()
-	utils.SuccessResponse(&c.Controller, dto.LoginResponse{
-		Message: "Logged out successfully",
-		Success: true,
-	})
-}
-
-// @router /signup [post]
-func (c *AuthHandler) Signup() {
-	var req models.User
-	if err := json.Unmarshal(c.Ctx.Input.RequestBody, &req); err != nil {
-		respondWithError(&c.Controller, http.StatusBadRequest, "Invalid request format", err)
-		return
-	}
-	if err := dto.Validate(&req); err != nil {
-		respondWithError(&c.Controller, http.StatusBadRequest, "Invalid request format", err)
-		return
-	}
-
-	if err := c.authService.Signup(context.Background(), &req); err != nil {
-		switch {
-		case errors.Is(err, constants.ErrUserAlreadyExists):
-			respondWithError(&c.Controller, http.StatusConflict, "Username already exists", err)
-		case errors.Is(err, constants.ErrPasswordProcessing):
-			respondWithError(&c.Controller, http.StatusInternalServerError, "Failed to process password", err)
-		default:
-			respondWithError(&c.Controller, http.StatusInternalServerError, "Failed to create user", err)
-=======
 func (h *Handler) Logout() {
 	userID := h.GetSession(constants.SessionUserID)
 	logger.Debugf("Logout initiated user_id[%v]", userID)
@@ -201,7 +101,6 @@
 			utils.ErrorResponse(&h.Controller, http.StatusInternalServerError, "Failed to process password", err)
 		default:
 			utils.ErrorResponse(&h.Controller, http.StatusInternalServerError, fmt.Sprintf("failed to create user: %s", err), err)
->>>>>>> 7b6d22cd
 		}
 		return
 	}
