--- conflicted
+++ resolved
@@ -6,24 +6,16 @@
 
 	"github.com/beego/beego/v2/server/web"
 	"github.com/datazip/olake-frontend/server/internal/constants"
+	"github.com/datazip/olake-frontend/server/internal/database"
 	"github.com/datazip/olake-frontend/server/internal/models"
-<<<<<<< HEAD
 	"github.com/datazip/olake-frontend/server/internal/services"
-=======
 	"github.com/datazip/olake-frontend/server/internal/telemetry"
 	"github.com/datazip/olake-frontend/server/internal/temporal"
->>>>>>> 5a529882
 	"github.com/datazip/olake-frontend/server/utils"
 )
 
 type DestHandler struct {
 	web.Controller
-<<<<<<< HEAD
-	destService *services.DestinationService
-}
-
-func (c *DestHandler) Prepare() {
-=======
 	destORM    *database.DestinationORM
 	jobORM     *database.JobORM
 	userORM    *database.UserORM
@@ -34,7 +26,6 @@
 	c.destORM = database.NewDestinationORM()
 	c.jobORM = database.NewJobORM()
 	c.userORM = database.NewUserORM()
->>>>>>> 5a529882
 	var err error
 	c.destService, err = services.NewDestinationService()
 	if err != nil {
@@ -120,38 +111,32 @@
 // @router /project/:projectid/destinations/:id [delete]
 func (c *DestHandler) DeleteDestination() {
 	id := GetIDFromPath(&c.Controller)
-<<<<<<< HEAD
 
 	response, err := c.destService.DeleteDestination(id)
-=======
-	// Get the name for the response
-	dest, err := c.destORM.GetByID(id)
 	if err != nil {
 		utils.ErrorResponse(&c.Controller, http.StatusNotFound, "Destination not found")
 		return
 	}
-
 	jobs, err := c.jobORM.GetByDestinationID(id)
->>>>>>> 5a529882
 	if err != nil {
-		if err.Error() == "destination not found: " {
-			utils.ErrorResponse(&c.Controller, http.StatusNotFound, "Destination not found")
-		} else {
-			utils.ErrorResponse(&c.Controller, http.StatusInternalServerError, err.Error())
-		}
-		return
-	}
-
-<<<<<<< HEAD
-	utils.SuccessResponse(&c.Controller, response)
-=======
+		utils.ErrorResponse(&c.Controller, http.StatusInternalServerError, "Failed to get source by id")
+	}
+	for _, job := range jobs {
+		job.Active = false
+		if err := c.jobORM.Update(job); err != nil {
+			utils.ErrorResponse(&c.Controller, http.StatusInternalServerError, "Failed to deactivate jobs using this destination")
+			return
+		}
+	}
+	if err := c.destORM.Delete(id); err != nil {
+		utils.ErrorResponse(&c.Controller, http.StatusInternalServerError, "Failed to delete destination")
+		return
+	}
+
 	// Track destinations status after deletion
 	telemetry.TrackDestinationsStatus(c.Ctx.Request.Context())
 
-	utils.SuccessResponse(&c.Controller, &models.DeleteDestinationResponse{
-		Name: dest.Name,
-	})
->>>>>>> 5a529882
+	utils.SuccessResponse(&c.Controller, response)
 }
 
 // @router /project/:projectid/destinations/test [post]
