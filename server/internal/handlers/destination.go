--- conflicted
+++ resolved
@@ -4,28 +4,12 @@
 	"context"
 	"encoding/json"
 	"net/http"
-<<<<<<< HEAD
-=======
-	"path/filepath"
-	"time"
->>>>>>> 526d35b4
 
 	"github.com/beego/beego/v2/server/web"
-<<<<<<< HEAD
 	"github.com/datazip/olake-ui/server/internal/constants"
 	"github.com/datazip/olake-ui/server/internal/dto"
 	"github.com/datazip/olake-ui/server/internal/logger"
 	"github.com/datazip/olake-ui/server/utils"
-=======
-
-	"github.com/datazip/olake-frontend/server/internal/constants"
-	"github.com/datazip/olake-frontend/server/internal/database"
-	"github.com/datazip/olake-frontend/server/internal/docker"
-	"github.com/datazip/olake-frontend/server/internal/models"
-	"github.com/datazip/olake-frontend/server/internal/telemetry"
-	"github.com/datazip/olake-frontend/server/internal/temporal"
-	"github.com/datazip/olake-frontend/server/utils"
->>>>>>> 526d35b4
 )
 
 type DestHandler struct {
@@ -111,34 +95,16 @@
 
 	logger.Info("Test destination connection initiated - destination_type=%s destination_version=%s", req.Type, req.Version)
 
-	result, err := DestSvc().TestConnection(context.Background(), req)
+	result, logs, err := DestSvc().TestConnection(context.Background(), req)
 	if err != nil {
 		respondWithError(&c.Controller, http.StatusBadRequest, "Failed to test connection", err)
 		return
 	}
-<<<<<<< HEAD
-	utils.SuccessResponse(&c.Controller, result)
-=======
-	workflowID := fmt.Sprintf("test-connection-%s-%d", req.Type, time.Now().Unix())
-	result, err := c.tempClient.TestConnection(c.Ctx.Request.Context(), workflowID, "destination", driver, version, encryptedConfig)
-	if result == nil {
-		result = map[string]interface{}{
-			"message": err.Error(),
-			"status":  "failed",
-		}
-	}
-	homeDir := docker.GetDefaultConfigDir()
-	mainLogDir := filepath.Join(homeDir, workflowID)
-	logs, err := utils.ReadLogs(mainLogDir)
-	if err != nil {
-		utils.ErrorResponse(&c.Controller, http.StatusInternalServerError, fmt.Sprintf("Failed to read logs: %s", err))
-		return
-	}
-	utils.SuccessResponse(&c.Controller, models.TestConnectionResponse{
+
+	utils.SuccessResponse(&c.Controller, dto.TestConnectionResponse{
 		ConnectionResult: result,
 		Logs:             logs,
 	})
->>>>>>> 526d35b4
 }
 
 // @router /destinations/:id/jobs [get]
