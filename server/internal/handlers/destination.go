--- conflicted
+++ resolved
@@ -1,13 +1,9 @@
 package handlers
 
 import (
+	"context"
 	"encoding/json"
 	"net/http"
-<<<<<<< HEAD
-=======
-	"strings"
-	"time"
->>>>>>> 73cdcf92
 
 	"github.com/beego/beego/v2/server/web"
 	"github.com/datazip/olake-frontend/server/internal/constants"
@@ -114,59 +110,11 @@
 		return
 	}
 
-<<<<<<< HEAD
 	result, err := c.destService.TestConnection(context.Background(), req)
-=======
-	if req.Type == "" {
-		utils.ErrorResponse(&c.Controller, http.StatusBadRequest, "Destination type is required")
-		return
-	}
-
-	if req.Version == "" {
-		utils.ErrorResponse(&c.Controller, http.StatusBadRequest, "Destination version is required")
-		return
-	}
-
-	driver := utils.Ternary(req.Source == "", "postgres", req.Source).(string)
-	version := req.Version
-
-	// check if tags available through dockerhub
-	_, err := utils.GetDriverImageTags(c.Ctx.Request.Context(), "", false)
-	if err != nil {
-		// if dockerhub api fails then check for cached images and use any of them with same version
-		images, err := utils.GetCachedImages(c.Ctx.Request.Context())
-		if err != nil {
-			utils.ErrorResponse(&c.Controller, http.StatusInternalServerError, fmt.Sprintf("Failed to getc cached images config: %s", err))
-			return
-		}
-		for _, image := range images {
-			if strings.HasSuffix(image, version) {
-				untagged := strings.Split(image, ":")[0]         // olakego/source-postgres
-				lastPart := strings.Split(untagged, "/")[1]      // source-postgres
-				driver = strings.TrimPrefix(lastPart, "source-") // postgres
-				break
-			}
-		}
-	}
-
-	encryptedConfig, err := utils.Encrypt(req.Config)
->>>>>>> 73cdcf92
 	if err != nil {
 		utils.ErrorResponse(&c.Controller, http.StatusBadRequest, err.Error())
 		return
 	}
-<<<<<<< HEAD
-=======
-
-	// check if destination asociated with job
-	result, err := c.tempClient.TestConnection(c.Ctx.Request.Context(), "destination", driver, version, encryptedConfig)
-	if result == nil {
-		result = map[string]interface{}{
-			"message": err.Error(),
-			"status":  "failed",
-		}
-	}
->>>>>>> 73cdcf92
 	utils.SuccessResponse(&c.Controller, result)
 }
 
@@ -189,22 +137,12 @@
 func (c *DestHandler) GetDestinationVersions() {
 	destType := c.GetString("type")
 
-	versions, err := c.destService.GetDestinationVersions(destType)
+	versions, err := c.destService.GetDestinationVersions(context.Background(), destType)
 	if err != nil {
 		utils.ErrorResponse(&c.Controller, http.StatusBadRequest, err.Error())
 		return
 	}
 
-<<<<<<< HEAD
-=======
-	// get available driver versions
-	versions, err := utils.GetDriverImageTags(c.Ctx.Request.Context(), "", true)
-	if err != nil {
-		utils.ErrorResponse(&c.Controller, http.StatusInternalServerError, fmt.Sprintf("failed to fetch driver versions: %s", err))
-		return
-	}
-
->>>>>>> 73cdcf92
 	utils.SuccessResponse(&c.Controller, map[string]interface{}{
 		"version": versions,
 	})
