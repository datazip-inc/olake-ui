package handlers

import (
	"context"
	"encoding/json"
	"fmt"
	"net/http"
	"time"

	"github.com/beego/beego/v2/core/logs"
	"github.com/beego/beego/v2/server/web"
	"go.temporal.io/api/workflowservice/v1"

	"github.com/datazip/olake-server/internal/constants"
	"github.com/datazip/olake-server/internal/database"
	"github.com/datazip/olake-server/internal/models"
	"github.com/datazip/olake-server/internal/temporal"
	"github.com/datazip/olake-server/utils"
)

type DestHandler struct {
	web.Controller
	destORM    *database.DestinationORM
	jobORM     *database.JobORM
	tempClient *temporal.Client
}

func (c *DestHandler) Prepare() {
	c.destORM = database.NewDestinationORM()
	c.jobORM = database.NewJobORM()
<<<<<<< HEAD
	tempAddress := web.AppConfig.DefaultString("TEMPORAL_ADDRESS", "localhost:7233")
	tempClient, err := temporal.NewClient(tempAddress)
	if err != nil {
		// Log the error but continue - we'll fall back to direct Docker execution if Temporal fails
		logs.Error("Failed to create Temporal client: %v", err)
	} else {
		c.tempClient = tempClient
=======
	var err error
	c.tempClient, err = temporal.NewClient()
	if err != nil {
		logs.Error("Failed to create Temporal client: %v", err)
>>>>>>> d18e530b
	}
}

// @router /project/:projectid/destinations [get]
func (c *DestHandler) GetAllDestinations() {
	// Get project ID from path
	//use olake project id when is needed
	projectIDStr := c.Ctx.Input.Param(":projectid")
<<<<<<< HEAD
	projectID, err := strconv.Atoi(projectIDStr)
	if err != nil {
		utils.ErrorResponse(&c.Controller, http.StatusBadRequest, "Invalid project ID")
		return
	}
	destinations, err := c.destORM.GetAll()
=======
	destinations, err := c.destORM.GetAllByProjectID(projectIDStr)
>>>>>>> d18e530b
	if err != nil {
		utils.ErrorResponse(&c.Controller, http.StatusInternalServerError, "Failed to retrieve destinations")
		return
	}
	// Format response data
	destItems := make([]models.DestinationDataItem, 0, len(destinations))
	for _, dest := range destinations {
		item := models.DestinationDataItem{
			ID:        dest.ID,
			Name:      dest.Name,
			Type:      dest.DestType,
			Version:   dest.Version,
			Config:    dest.Config,
			CreatedAt: dest.CreatedAt.Format(time.RFC3339),
			UpdatedAt: dest.UpdatedAt.Format(time.RFC3339),
		}

		// Add creator username if available
		if dest.CreatedBy != nil {
			item.CreatedBy = dest.CreatedBy.Username
		}

		// Add updater username if available
		if dest.UpdatedBy != nil {
			item.UpdatedBy = dest.UpdatedBy.Username
		}
		jobs, err := c.jobORM.GetByDestinationID(dest.ID)
		destJobs := make([]models.JobDataItem, 0, len(jobs))
		if err == nil {
			for _, job := range jobs {
				jobInfo := models.JobDataItem{
					Name:     job.Name,
					ID:       job.ID,
					Activate: job.Active,
				}

				// Add destination name if available
				if job.DestID != nil {
					jobInfo.SourceName = job.SourceID.Name
					jobInfo.SourceType = job.SourceID.Type
				}

<<<<<<< HEAD
				query := fmt.Sprintf("WorkflowId between 'sync-%d-%d' and 'sync-%d-%d-~'", projectID, job.ID, projectID, job.ID)
				fmt.Println("Query:", query)
=======
				query := fmt.Sprintf("WorkflowId between 'sync-%s-%d' and 'sync-%s-%d-~'", projectIDStr, job.ID, projectIDStr, job.ID)
>>>>>>> d18e530b
				// List workflows using the direct query
				resp, err := c.tempClient.ListWorkflow(context.Background(), &workflowservice.ListWorkflowExecutionsRequest{
					Query:    query,
					PageSize: 1,
				})
				if err != nil {
					utils.ErrorResponse(&c.Controller, http.StatusInternalServerError, fmt.Sprintf("failed to list workflows: %v", err))
					return
				}

				if len(resp.Executions) > 0 {
					jobInfo.LastRunTime = resp.Executions[0].StartTime.AsTime().Format(time.RFC3339)
					jobInfo.LastRunState = resp.Executions[0].Status.String()
				} else {
					jobInfo.LastRunTime = ""
					jobInfo.LastRunState = ""
				}
				destJobs = append(destJobs, jobInfo)
			}

		}
		item.Jobs = destJobs

		destItems = append(destItems, item)

	}
	utils.SuccessResponse(&c.Controller, destItems)
}

// @router /project/:projectid/destinations [post]
func (c *DestHandler) CreateDestination() {
	// Get project ID from path
	projectIDStr := c.Ctx.Input.Param(":projectid")

	var req models.CreateDestinationRequest
	if err := json.Unmarshal(c.Ctx.Input.RequestBody, &req); err != nil {
		utils.ErrorResponse(&c.Controller, http.StatusBadRequest, "Invalid request format")
		return
	}

	// Convert request to Destination model
	destination := &models.Destination{
		Name:      req.Name,
		DestType:  req.Type,
		Version:   req.Version,
		Config:    req.Config,
		ProjectID: projectIDStr,
	}

	// Set created by if user is logged in
	userID := c.GetSession(constants.SessionUserID)
	if userID != nil {
		user := &models.User{ID: userID.(int)}
		destination.CreatedBy = user
		destination.UpdatedBy = user
	}

	if err := c.destORM.Create(destination); err != nil {
		utils.ErrorResponse(&c.Controller, http.StatusInternalServerError, fmt.Sprintf("Failed to create destination: %s", err))
		return
	}

	utils.SuccessResponse(&c.Controller, req)
}

// @router /project/:projectid/destinations/:id [put]
func (c *DestHandler) UpdateDestination() {
	// Get destination ID from path
	id := GetIDFromPath(&c.Controller)

	var req models.UpdateDestinationRequest
	if err := json.Unmarshal(c.Ctx.Input.RequestBody, &req); err != nil {
		utils.ErrorResponse(&c.Controller, http.StatusBadRequest, "Invalid request format")
		return
	}

	// Get existing destination
	existingDest, err := c.destORM.GetByID(id)
	if err != nil {
		utils.ErrorResponse(&c.Controller, http.StatusNotFound, "Destination not found")
		return
	}

	// Update fields
	existingDest.Name = req.Name
	existingDest.DestType = req.Type
	existingDest.Version = req.Version
	existingDest.Config = req.Config
	existingDest.UpdatedAt = time.Now()

	// Update user who made changes
	userID := c.GetSession(constants.SessionUserID)
	if userID != nil {
		user := &models.User{ID: userID.(int)}
		existingDest.UpdatedBy = user
	}

	if err := c.destORM.Update(existingDest); err != nil {
		utils.ErrorResponse(&c.Controller, http.StatusInternalServerError, "Failed to update destination")
		return
	}

	utils.SuccessResponse(&c.Controller, req)
}

// @router /project/:projectid/destinations/:id [delete]
func (c *DestHandler) DeleteDestination() {
	// Get destination ID from path
	id := GetIDFromPath(&c.Controller)
	// Get the name for the response
	dest, err := c.destORM.GetByID(id)
	if err != nil {
		utils.ErrorResponse(&c.Controller, http.StatusNotFound, "Destination not found")
		return
	}
<<<<<<< HEAD
	jobs, err := c.jobORM.GetBySourceID(id)
=======
	jobs, err := c.jobORM.GetByDestinationID(id)
>>>>>>> d18e530b
	if err != nil {
		utils.ErrorResponse(&c.Controller, http.StatusInternalServerError, "Failed to get source by id")
	}
	for _, job := range jobs {
		job.Active = false
		if err := c.jobORM.Update(job); err != nil {
			utils.ErrorResponse(&c.Controller, http.StatusInternalServerError, "Failed to deactivate jobs using this destination")
			return
		}
	}
	if err := c.destORM.Delete(id); err != nil {
		utils.ErrorResponse(&c.Controller, http.StatusInternalServerError, "Failed to delete destination")
		return
	}

	utils.SuccessResponse(&c.Controller, &models.DeleteDestinationResponse{
		Name: dest.Name,
	})
}

// @router /project/:projectid/destinations/test [post]
func (c *DestHandler) TestConnection() {
	// Will be used for multi-tenant filtering in the future
	var req models.DestinationTestConnectionRequest
	if err := json.Unmarshal(c.Ctx.Input.RequestBody, &req); err != nil {
		utils.ErrorResponse(&c.Controller, http.StatusBadRequest, "Invalid request format")
		return
	}

<<<<<<< HEAD
	result, _ := c.tempClient.TestConnection(context.Background(), "destination", "postgres", "latest", req.Config)
	// if err != nil {
	// 	//utils.ErrorResponse(&c.Controller, http.StatusInternalServerError, "Failed to test connection")
	// 	return
	// }
=======
	if req.Type == "" {
		utils.ErrorResponse(&c.Controller, http.StatusBadRequest, "Destination type is required")
		return
	}

	if req.Version == "" {
		utils.ErrorResponse(&c.Controller, http.StatusBadRequest, "Destination version is required")
		return
	}
	result, _ := c.tempClient.TestConnection(context.Background(), "destination", "postgres", "latest", req.Config)
>>>>>>> d18e530b
	utils.SuccessResponse(&c.Controller, result)
}

// @router /destinations/:id/jobs [get]
func (c *DestHandler) GetDestinationJobs() {
	id := GetIDFromPath(&c.Controller)
	// Check if destination exists
	_, err := c.destORM.GetByID(id)
	if err != nil {
		utils.ErrorResponse(&c.Controller, http.StatusNotFound, "Destination not found")
		return
	}

	// Create a job ORM and get jobs by destination ID
	jobORM := database.NewJobORM()
	jobs, err := jobORM.GetByDestinationID(id)
	if err != nil {
		utils.ErrorResponse(&c.Controller, http.StatusInternalServerError, "Failed to retrieve jobs")
		return
	}

	// Format as required by API contract
	utils.SuccessResponse(&c.Controller, map[string]interface{}{
		"jobs": jobs,
	})
}

// @router /project/:projectid/destinations/versions [get]
func (c *DestHandler) GetDestinationVersions() {
	// Get destination type from query parameter
	destType := c.GetString("type")
	if destType == "" {
		utils.ErrorResponse(&c.Controller, http.StatusBadRequest, "Destination type is required")
		return
	}

	// In a real implementation, we would query for available versions
	// based on the destination type and project ID
	// For now, we'll return a mock response

	// Mock available versions (this would be replaced with actual DB query)
	versions := []string{"latest"}

	utils.SuccessResponse(&c.Controller, map[string]interface{}{
		"version": versions,
	})
}

// @router /project/:projectid/destinations/spec [post]
func (c *DestHandler) GetDestinationSpec() {
	// Get project ID from path (not used in current implementation)
	_ = c.Ctx.Input.Param(":projectid")
	// Will be used for multi-tenant filtering in the future

	var req models.SpecRequest
	if err := json.Unmarshal(c.Ctx.Input.RequestBody, &req); err != nil {
		utils.ErrorResponse(&c.Controller, http.StatusBadRequest, "Invalid request format")
		return
	}

	if req.Type == "" {
		utils.ErrorResponse(&c.Controller, http.StatusBadRequest, "Destination type is required")
		return
	}

	if req.Version == "" {
		utils.ErrorResponse(&c.Controller, http.StatusBadRequest, "Destination version is required")
		return
	}

	var spec interface{}
	var uiSchema interface{}

	switch req.Type {
	case "s3":
		spec = map[string]interface{}{
			"title": "Writer Settings",
			"type":  "object",
			"properties": map[string]interface{}{
				"type": map[string]interface{}{
					"type":        "string",
					"title":       "File Type",
					"description": "Type of file to write (e.g., PARQUET)",
					"enum":        []string{"PARQUET"},
					"default":     "PARQUET",
				},
				"writer": map[string]interface{}{
					"type": "object",
					"properties": map[string]interface{}{
						"s3_bucket": map[string]interface{}{
							"type":        "string",
							"title":       "S3 Bucket",
							"description": "Name of the S3 bucket",
							"order":       2,
						},
						"s3_region": map[string]interface{}{
							"type":        "string",
							"title":       "S3 Region",
							"description": "AWS region where the bucket is located",
							"order":       3,
						},
						"s3_access_key": map[string]interface{}{
							"type":        "string",
							"title":       "AWS Access Key",
							"description": "AWS access key ID",
							"format":      "password",
							"order":       4,
						},
						"s3_secret_key": map[string]interface{}{
							"type":        "string",
							"title":       "AWS Secret Key",
							"description": "AWS secret access key",
							"format":      "password",
							"order":       5,
						},
						"s3_path": map[string]interface{}{
							"type":        "string",
							"title":       "S3 Path",
							"description": "Path within the S3 bucket where files will be written",
							"order":       6,
							"default":     "",
						},
					},
					"required": []string{"s3_bucket", "s3_region", "s3_access_key", "s3_secret_key"},
				},
			},
			"required": []string{"type", "writer"},
		}
		uiSchema = map[string]interface{}{
			"type": map[string]interface{}{
				"ui:widget": "hidden",
			},
		}
	case "iceberg":
		// Get catalog type from request
		var catalogSpec interface{}
		var catalogUiSchema interface{}

		switch req.Catalog {
		case "glue":
			catalogSpec = map[string]interface{}{
				"type": "object",
				"properties": map[string]interface{}{
					"catalog_type": map[string]interface{}{
						"type":        "string",
						"title":       "Catalog Type",
						"description": "Type of catalog to use",
						"enum":        []string{"glue"},
						"default":     "glue",
						"order":       2,
					},
					"iceberg_s3_path": map[string]interface{}{
						"type":        "string",
						"title":       "Iceberg S3 Path",
						"description": "S3 path for Iceberg tables",
						"order":       3,
					},
					"aws_region": map[string]interface{}{
						"type":        "string",
						"title":       "AWS Region",
						"description": "AWS region for Glue catalog",
						"order":       4,
					},
					"aws_access_key": map[string]interface{}{
						"type":        "string",
						"title":       "AWS Access Key",
						"description": "AWS access key ID",
						"format":      "password",
						"order":       5,
					},
					"aws_secret_key": map[string]interface{}{
						"type":        "string",
						"title":       "AWS Secret Key",
						"description": "AWS secret access key",
						"format":      "password",
						"order":       6,
					},
					"iceberg_db": map[string]interface{}{
						"type":        "string",
						"title":       "Iceberg Database",
						"description": "Name of the Iceberg database",
						"order":       7,
					},
					"grpc_port": map[string]interface{}{
						"type":        "integer",
						"title":       "gRPC Port",
						"description": "Port for gRPC communication",
						"default":     50051,
						"order":       8,
					},
					"server_host": map[string]interface{}{
						"type":        "string",
						"title":       "Server Host",
						"description": "Host for server communication",
						"default":     "localhost",
						"order":       9,
					},
				},
				"required": []string{"catalog_type", "iceberg_s3_path", "aws_region", "aws_access_key", "aws_secret_key", "iceberg_db"},
			}
			catalogUiSchema = map[string]interface{}{
				"catalog_type": map[string]interface{}{
					"ui:widget": "hidden",
				},
			}

		case "rest":
			catalogSpec = map[string]interface{}{
				"type": "object",
				"properties": map[string]interface{}{
					"catalog_type": map[string]interface{}{
						"type":        "string",
						"title":       "Catalog Type",
						"description": "Type of catalog to use",
						"enum":        []string{"rest"},
						"default":     "rest",
						"order":       2,
					},
					"rest_catalog_url": map[string]interface{}{
						"type":        "string",
						"title":       "REST Catalog URL",
						"description": "URL for REST catalog service",
						"order":       3,
					},
					"iceberg_s3_path": map[string]interface{}{
						"type":        "string",
						"title":       "Iceberg S3 Path",
						"description": "S3 path for Iceberg tables",
						"order":       4,
					},
					"iceberg_db": map[string]interface{}{
						"type":        "string",
						"title":       "Iceberg Database",
						"description": "Name of the Iceberg database",
						"order":       5,
					},
					"s3_endpoint": map[string]interface{}{
						"type":        "string",
						"title":       "S3 Endpoint",
						"description": "S3 endpoint URL",
						"order":       6,
					},
					"aws_region": map[string]interface{}{
						"type":        "string",
						"title":       "AWS Region",
						"description": "AWS region for Glue catalog",
						"order":       7,
					},
					"aws_access_key": map[string]interface{}{
						"type":        "string",
						"title":       "AWS Access Key",
						"description": "AWS access key ID",
						"format":      "password",
						"order":       8,
					},
					"aws_secret_key": map[string]interface{}{
						"type":        "string",
						"title":       "AWS Secret Key",
						"description": "AWS secret access key",
						"format":      "password",
						"order":       9,
					},
				},
				"required": []string{"catalog_type", "rest_catalog_url", "iceberg_s3_path", "iceberg_db"},
			}
			catalogUiSchema = map[string]interface{}{
				"catalog_type": map[string]interface{}{
					"ui:widget": "hidden",
				},
			}

		case "jdbc":
			catalogSpec = map[string]interface{}{
				"type": "object",
				"properties": map[string]interface{}{
					"catalog_type": map[string]interface{}{
						"type":        "string",
						"title":       "Catalog Type",
						"description": "Type of catalog to use",
						"enum":        []string{"jdbc"},
						"default":     "jdbc",
						"order":       2,
					},
					"jdbc_url": map[string]interface{}{
						"type":        "string",
						"title":       "JDBC URL",
						"description": "JDBC connection URL",
						"order":       3,
					},
					"jdbc_username": map[string]interface{}{
						"type":        "string",
						"title":       "JDBC Username",
						"description": "JDBC connection username",
						"order":       4,
					},
					"jdbc_password": map[string]interface{}{
						"type":        "string",
						"title":       "JDBC Password",
						"description": "JDBC connection password",
						"format":      "password",
						"order":       5,
					},
					"iceberg_s3_path": map[string]interface{}{
						"type":        "string",
						"title":       "Iceberg S3 Path",
						"description": "S3 path for Iceberg tables",
						"order":       6,
					},
					"s3_endpoint": map[string]interface{}{
						"type":        "string",
						"title":       "S3 Endpoint",
						"description": "S3 endpoint URL",
						"order":       7,
					},
					"s3_use_ssl": map[string]interface{}{
						"type":        "boolean",
						"title":       "Use SSL for S3",
						"description": "Whether to use SSL for S3 connections",
						"default":     false,
						"order":       8,
					},
					"s3_path_style": map[string]interface{}{
						"type":        "boolean",
						"title":       "Use Path Style for S3",
						"description": "Whether to use path style for S3 URLs",
						"default":     true,
						"order":       9,
					},
					"aws_access_key": map[string]interface{}{
						"type":        "string",
						"title":       "AWS Access Key",
						"description": "AWS access key ID",
						"format":      "password",
						"order":       10,
					},
					"aws_region": map[string]interface{}{
						"type":        "string",
						"title":       "AWS Region",
						"description": "AWS region for S3",
						"order":       11,
					},
					"aws_secret_key": map[string]interface{}{
						"type":        "string",
						"title":       "AWS Secret Key",
						"description": "AWS secret access key",
						"format":      "password",
						"order":       12,
					},
					"iceberg_db": map[string]interface{}{
						"type":        "string",
						"title":       "Iceberg Database",
						"description": "Name of the Iceberg database",
						"order":       13,
					},
				},
				"required": []string{"catalog_type", "jdbc_url", "jdbc_username", "jdbc_password", "iceberg_s3_path", "aws_access_key", "aws_secret_key", "aws_region", "iceberg_db"},
			}
			catalogUiSchema = map[string]interface{}{
				"catalog_type": map[string]interface{}{
					"ui:widget": "hidden",
				},
			}

		case "hive":
			catalogSpec = map[string]interface{}{
				"type": "object",
				"properties": map[string]interface{}{
					"catalog_type": map[string]interface{}{
						"type":        "string",
						"title":       "Catalog Type",
						"description": "Type of catalog to use",
						"enum":        []string{"hive"},
						"default":     "hive",
						"order":       2,
					},
					"iceberg_s3_path": map[string]interface{}{
						"type":        "string",
						"title":       "Iceberg S3 Path",
						"description": "S3 path for Iceberg tables",
						"order":       3,
					},
					"aws_region": map[string]interface{}{
						"type":        "string",
						"title":       "AWS Region",
						"description": "AWS region for S3",
						"order":       4,
					},
					"aws_access_key": map[string]interface{}{
						"type":        "string",
						"title":       "AWS Access Key",
						"description": "AWS access key ID",
						"format":      "password",
						"order":       5,
					},
					"aws_secret_key": map[string]interface{}{
						"type":        "string",
						"title":       "AWS Secret Key",
						"description": "AWS secret access key",
						"format":      "password",
						"order":       6,
					},
					"s3_endpoint": map[string]interface{}{
						"type":        "string",
						"title":       "S3 Endpoint",
						"description": "S3 endpoint URL",
						"order":       7,
					},
					"hive_uri": map[string]interface{}{
						"type":        "string",
						"title":       "Hive URI",
						"description": "URI for Hive metastore",
						"order":       8,
					},
					"s3_use_ssl": map[string]interface{}{
						"type":        "boolean",
						"title":       "Use SSL for S3",
						"description": "Whether to use SSL for S3 connections",
						"default":     false,
						"order":       9,
					},
					"s3_path_style": map[string]interface{}{
						"type":        "boolean",
						"title":       "Use Path Style for S3",
						"description": "Whether to use path style for S3 URLs",
						"default":     true,
						"order":       10,
					},
					"hive_clients": map[string]interface{}{
						"type":        "integer",
						"title":       "Hive Clients",
						"description": "Number of Hive clients",
						"default":     5,
						"order":       11,
					},
					"hive_sasl_enabled": map[string]interface{}{
						"type":        "boolean",
						"title":       "Enable SASL for Hive",
						"description": "Whether to enable SASL for Hive connections",
						"default":     false,
						"order":       12,
					},
					"iceberg_db": map[string]interface{}{
						"type":        "string",
						"title":       "Iceberg Database",
						"description": "Name of the Iceberg database",
						"order":       13,
					},
				},
				"required": []string{"catalog_type", "iceberg_s3_path", "aws_region", "aws_access_key", "aws_secret_key", "iceberg_db"},
			}
			catalogUiSchema = map[string]interface{}{
				"catalog_type": map[string]interface{}{
					"ui:widget": "hidden",
				},
			}

		default:
			utils.ErrorResponse(&c.Controller, http.StatusBadRequest, "Unsupported catalog type")
			return
		}

		spec = map[string]interface{}{
			"title": "Writer Settings",
			"type":  "object",
			"properties": map[string]interface{}{
				"type": map[string]interface{}{
					"type":        "string",
					"title":       "File Type",
					"description": "Type of file to write",
					"enum":        []string{"ICEBERG"},
					"default":     "ICEBERG",
				},
				"writer": catalogSpec,
			},
			"required": []string{"type", "writer"},
		}

		uiSchema = map[string]interface{}{
			"type": map[string]interface{}{
				"ui:widget": "hidden",
			},
			"writer": catalogUiSchema,
		}

	default:
		utils.ErrorResponse(&c.Controller, http.StatusBadRequest, "Unsupported destination type")
		return
	}

	response := map[string]interface{}{
		"success": true,
		"message": "Form initialized successfully",
		"data": map[string]interface{}{
			"version":  req.Version,
			"type":     req.Type,
			"spec":     spec,
			"uiSchema": uiSchema,
		},
	}

	c.Data["json"] = response
	c.ServeJSON()
}<|MERGE_RESOLUTION|>--- conflicted
+++ resolved
@@ -28,20 +28,10 @@
 func (c *DestHandler) Prepare() {
 	c.destORM = database.NewDestinationORM()
 	c.jobORM = database.NewJobORM()
-<<<<<<< HEAD
-	tempAddress := web.AppConfig.DefaultString("TEMPORAL_ADDRESS", "localhost:7233")
-	tempClient, err := temporal.NewClient(tempAddress)
-	if err != nil {
-		// Log the error but continue - we'll fall back to direct Docker execution if Temporal fails
-		logs.Error("Failed to create Temporal client: %v", err)
-	} else {
-		c.tempClient = tempClient
-=======
 	var err error
 	c.tempClient, err = temporal.NewClient()
 	if err != nil {
 		logs.Error("Failed to create Temporal client: %v", err)
->>>>>>> d18e530b
 	}
 }
 
@@ -50,16 +40,7 @@
 	// Get project ID from path
 	//use olake project id when is needed
 	projectIDStr := c.Ctx.Input.Param(":projectid")
-<<<<<<< HEAD
-	projectID, err := strconv.Atoi(projectIDStr)
-	if err != nil {
-		utils.ErrorResponse(&c.Controller, http.StatusBadRequest, "Invalid project ID")
-		return
-	}
-	destinations, err := c.destORM.GetAll()
-=======
 	destinations, err := c.destORM.GetAllByProjectID(projectIDStr)
->>>>>>> d18e530b
 	if err != nil {
 		utils.ErrorResponse(&c.Controller, http.StatusInternalServerError, "Failed to retrieve destinations")
 		return
@@ -102,12 +83,7 @@
 					jobInfo.SourceType = job.SourceID.Type
 				}
 
-<<<<<<< HEAD
-				query := fmt.Sprintf("WorkflowId between 'sync-%d-%d' and 'sync-%d-%d-~'", projectID, job.ID, projectID, job.ID)
-				fmt.Println("Query:", query)
-=======
 				query := fmt.Sprintf("WorkflowId between 'sync-%s-%d' and 'sync-%s-%d-~'", projectIDStr, job.ID, projectIDStr, job.ID)
->>>>>>> d18e530b
 				// List workflows using the direct query
 				resp, err := c.tempClient.ListWorkflow(context.Background(), &workflowservice.ListWorkflowExecutionsRequest{
 					Query:    query,
@@ -223,11 +199,7 @@
 		utils.ErrorResponse(&c.Controller, http.StatusNotFound, "Destination not found")
 		return
 	}
-<<<<<<< HEAD
-	jobs, err := c.jobORM.GetBySourceID(id)
-=======
 	jobs, err := c.jobORM.GetByDestinationID(id)
->>>>>>> d18e530b
 	if err != nil {
 		utils.ErrorResponse(&c.Controller, http.StatusInternalServerError, "Failed to get source by id")
 	}
@@ -257,13 +229,6 @@
 		return
 	}
 
-<<<<<<< HEAD
-	result, _ := c.tempClient.TestConnection(context.Background(), "destination", "postgres", "latest", req.Config)
-	// if err != nil {
-	// 	//utils.ErrorResponse(&c.Controller, http.StatusInternalServerError, "Failed to test connection")
-	// 	return
-	// }
-=======
 	if req.Type == "" {
 		utils.ErrorResponse(&c.Controller, http.StatusBadRequest, "Destination type is required")
 		return
@@ -274,7 +239,6 @@
 		return
 	}
 	result, _ := c.tempClient.TestConnection(context.Background(), "destination", "postgres", "latest", req.Config)
->>>>>>> d18e530b
 	utils.SuccessResponse(&c.Controller, result)
 }
 
