package handlers

import (
	"context"
	"encoding/json"
	"net/http"
<<<<<<< HEAD
=======
	"time"
>>>>>>> 722a6150

	"github.com/beego/beego/v2/server/web"
	"github.com/datazip/olake-ui/server/internal/dto"
	"github.com/datazip/olake-ui/server/internal/services"
	"github.com/datazip/olake-ui/server/utils"
)

type DestHandler struct {
	web.Controller
	destService *services.DestinationService
}

func (c *DestHandler) Prepare() {
	var err error
	c.destService, err = services.NewDestinationService()
	if err != nil {
		utils.ErrorResponse(&c.Controller, http.StatusInternalServerError, "Failed to initialize destination service")
		return
	}
}

// @router /project/:projectid/destinations [get]
func (c *DestHandler) GetAllDestinations() {
	projectID := c.Ctx.Input.Param(":projectid")

	destinations, err := c.destService.GetAllDestinations(context.Background(), projectID)
	if err != nil {
		respondWithError(&c.Controller, http.StatusInternalServerError, "Failed to get destinations", err)
		return
	}

	utils.SuccessResponse(&c.Controller, destinations)
}

// @router /project/:projectid/destinations [post]
func (c *DestHandler) CreateDestination() {
	projectID := c.Ctx.Input.Param(":projectid")
	if projectID == "" {
		respondWithError(&c.Controller, http.StatusBadRequest, "project ID is required", nil)
		return
	}
	var req dto.CreateDestinationRequest

	if err := json.Unmarshal(c.Ctx.Input.RequestBody, &req); err != nil {
		respondWithError(&c.Controller, http.StatusBadRequest, "Invalid request format", err)
		return
	}
<<<<<<< HEAD

	if err := dto.Validate(&req); err != nil {
		respondWithError(&c.Controller, http.StatusBadRequest, "Invalid request format", err)
		return
=======
	// Convert request to Destination model
	destination := &models.Destination{
		Name:      req.Name,
		DestType:  req.Type,
		Version:   req.Version,
		Config:    req.Config,
		ProjectID: projectIDStr,
>>>>>>> 722a6150
	}

	userID := GetUserIDFromSession(&c.Controller)

	if err := c.destService.CreateDestination(context.Background(), req, projectID, userID); err != nil {
		respondWithError(&c.Controller, http.StatusInternalServerError, "Failed to create destination", err)
		return
	}

<<<<<<< HEAD
=======
	// Track destination creation event
	telemetry.TrackDestinationCreation(context.Background(), destination)
>>>>>>> 722a6150
	utils.SuccessResponse(&c.Controller, req)
}

// @router /project/:projectid/destinations/:id [put]
func (c *DestHandler) UpdateDestination() {
	id := GetIDFromPath(&c.Controller)

	var req dto.UpdateDestinationRequest
	if err := json.Unmarshal(c.Ctx.Input.RequestBody, &req); err != nil {
		respondWithError(&c.Controller, http.StatusBadRequest, "Invalid request format", err)
		return
	}
<<<<<<< HEAD
	if err := dto.Validate(&req); err != nil {
		respondWithError(&c.Controller, http.StatusBadRequest, "Invalid request format", err)
=======
	// Get existing destination
	existingDest, err := c.destORM.GetByID(id)
	if err != nil {
		utils.ErrorResponse(&c.Controller, http.StatusNotFound, "Destination not found")
>>>>>>> 722a6150
		return
	}

	userID := GetUserIDFromSession(&c.Controller)

	if err := c.destService.UpdateDestination(context.Background(), id, req, userID); err != nil {
		respondWithError(&c.Controller, http.StatusInternalServerError, "Failed to update destination", err)
		return
	}

<<<<<<< HEAD
=======
	// Track destinations status after update
	telemetry.TrackDestinationsStatus(context.Background())

>>>>>>> 722a6150
	utils.SuccessResponse(&c.Controller, req)
}

// @router /project/:projectid/destinations/:id [delete]
func (c *DestHandler) DeleteDestination() {
	id := GetIDFromPath(&c.Controller)

	response, err := c.destService.DeleteDestination(context.Background(), id)
	if err != nil {
		respondWithError(&c.Controller, http.StatusInternalServerError, "Failed to delete destination", err)
		return
	}

<<<<<<< HEAD
	utils.SuccessResponse(&c.Controller, response)
=======
	// Track destinations status after deletion
	telemetry.TrackDestinationsStatus(context.Background())

	utils.SuccessResponse(&c.Controller, &models.DeleteDestinationResponse{
		Name: dest.Name,
	})
>>>>>>> 722a6150
}

// @router /project/:projectid/destinations/test [post]
func (c *DestHandler) TestConnection() {
<<<<<<< HEAD
	var req dto.DestinationTestConnectionRequest
=======
	var req models.DestinationTestConnectionRequest
>>>>>>> 722a6150
	if err := json.Unmarshal(c.Ctx.Input.RequestBody, &req); err != nil {
		respondWithError(&c.Controller, http.StatusBadRequest, "Invalid request format", err)
		return
	}
<<<<<<< HEAD
	if err := dto.Validate(&req); err != nil {
		respondWithError(&c.Controller, http.StatusBadRequest, "Invalid request format", err)
		return
	}

	result, err := c.destService.TestConnection(context.Background(), req)
=======
	if req.Type == "" {
		utils.ErrorResponse(&c.Controller, http.StatusBadRequest, "valid destination type is required")
		return
	}

	if req.Version == "" || req.Version == "latest" {
		utils.ErrorResponse(&c.Controller, http.StatusBadRequest, "valid destination version required")
		return
	}

	// Determine driver and available tags
	version := req.Version
	driver := req.Source
	if driver == "" {
		var err error
		_, driver, err = utils.GetDriverImageTags(c.Ctx.Request.Context(), "", true)
		if err != nil {
			utils.ErrorResponse(&c.Controller, http.StatusInternalServerError, fmt.Sprintf("failed to get valid driver image tags: %s", err))
			return
		}
	}

	encryptedConfig, err := utils.Encrypt(req.Config)
>>>>>>> 722a6150
	if err != nil {
		respondWithError(&c.Controller, http.StatusBadRequest, "Failed to test connection", err)
		return
	}
<<<<<<< HEAD
=======

	result, err := c.tempClient.TestConnection(c.Ctx.Request.Context(), "destination", driver, version, encryptedConfig)
	if result == nil {
		result = map[string]interface{}{
			"message": err.Error(),
			"status":  "failed",
		}
	}
>>>>>>> 722a6150
	utils.SuccessResponse(&c.Controller, result)
}

// @router /destinations/:id/jobs [get]
func (c *DestHandler) GetDestinationJobs() {
	id := GetIDFromPath(&c.Controller)

	jobs, err := c.destService.GetDestinationJobs(context.Background(), id)
	if err != nil {
		respondWithError(&c.Controller, http.StatusInternalServerError, "Failed to get destination jobs", err)
		return
	}

	utils.SuccessResponse(&c.Controller, map[string]interface{}{
		"jobs": jobs,
	})
}

// @router /project/:projectid/destinations/versions [get]
func (c *DestHandler) GetDestinationVersions() {
	destType := c.GetString("type")

<<<<<<< HEAD
	versions, err := c.destService.GetDestinationVersions(context.Background(), destType)
=======
	// get available driver versions
	versions, _, err := utils.GetDriverImageTags(c.Ctx.Request.Context(), "", true)
>>>>>>> 722a6150
	if err != nil {
		respondWithError(&c.Controller, http.StatusBadRequest, "Failed to get destination versions", err)
		return
	}

	utils.SuccessResponse(&c.Controller, map[string]interface{}{
		"version": versions,
	})
}

// @router /project/:projectid/destinations/spec [post]
func (c *DestHandler) GetDestinationSpec() {
	_ = c.Ctx.Input.Param(":projectid")

	var req dto.SpecRequest
	if err := json.Unmarshal(c.Ctx.Input.RequestBody, &req); err != nil {
		respondWithError(&c.Controller, http.StatusBadRequest, "Invalid request format", err)
		return
	}

	if err := dto.Validate(&req); err != nil {
		respondWithError(&c.Controller, http.StatusBadRequest, "Invalid request format", err)
		return
	}
<<<<<<< HEAD

	if req.Type == "" {
		respondWithError(&c.Controller, http.StatusBadRequest, "Destination type is required", nil)
		return
=======
	var specOutput models.SpecOutput
	var err error
	// TODO: make destinationType consistent. Only use parquet and iceberg.
	destinationType := "iceberg"
	if req.Type == "s3" {
		destinationType = "parquet"
>>>>>>> 722a6150
	}
	version := req.Version

<<<<<<< HEAD
	if req.Version == "" {
		respondWithError(&c.Controller, http.StatusBadRequest, "Destination version is required", nil)
=======
	// Determine driver and available tags
	_, driver, err := utils.GetDriverImageTags(c.Ctx.Request.Context(), "", true)
	if err != nil {
		utils.ErrorResponse(&c.Controller, http.StatusInternalServerError, fmt.Sprintf("failed to get valid driver image tags: %s", err))
>>>>>>> 722a6150
		return
	}

	if c.tempClient != nil {
		specOutput, err = c.tempClient.FetchSpec(
			c.Ctx.Request.Context(),
			destinationType,
			driver,
			version,
		)
	}
	if err != nil {
		utils.ErrorResponse(&c.Controller, http.StatusInternalServerError, fmt.Sprintf("Failed to get spec: %v", err))
		return
	}

	utils.SuccessResponse(&c.Controller, models.SpecResponse{
		Version: req.Version,
		Type:    req.Type,
		Spec:    specOutput.Spec,
	})
}<|MERGE_RESOLUTION|>--- conflicted
+++ resolved
@@ -1,13 +1,10 @@
 package handlers
 
 import (
+	"context"
 	"context"
 	"encoding/json"
 	"net/http"
-<<<<<<< HEAD
-=======
-	"time"
->>>>>>> 722a6150
 
 	"github.com/beego/beego/v2/server/web"
 	"github.com/datazip/olake-ui/server/internal/dto"
@@ -55,20 +52,10 @@
 		respondWithError(&c.Controller, http.StatusBadRequest, "Invalid request format", err)
 		return
 	}
-<<<<<<< HEAD
-
-	if err := dto.Validate(&req); err != nil {
-		respondWithError(&c.Controller, http.StatusBadRequest, "Invalid request format", err)
-		return
-=======
-	// Convert request to Destination model
-	destination := &models.Destination{
-		Name:      req.Name,
-		DestType:  req.Type,
-		Version:   req.Version,
-		Config:    req.Config,
-		ProjectID: projectIDStr,
->>>>>>> 722a6150
+
+	if err := dto.Validate(&req); err != nil {
+		respondWithError(&c.Controller, http.StatusBadRequest, "Invalid request format", err)
+		return
 	}
 
 	userID := GetUserIDFromSession(&c.Controller)
@@ -78,11 +65,6 @@
 		return
 	}
 
-<<<<<<< HEAD
-=======
-	// Track destination creation event
-	telemetry.TrackDestinationCreation(context.Background(), destination)
->>>>>>> 722a6150
 	utils.SuccessResponse(&c.Controller, req)
 }
 
@@ -95,15 +77,8 @@
 		respondWithError(&c.Controller, http.StatusBadRequest, "Invalid request format", err)
 		return
 	}
-<<<<<<< HEAD
-	if err := dto.Validate(&req); err != nil {
-		respondWithError(&c.Controller, http.StatusBadRequest, "Invalid request format", err)
-=======
-	// Get existing destination
-	existingDest, err := c.destORM.GetByID(id)
-	if err != nil {
-		utils.ErrorResponse(&c.Controller, http.StatusNotFound, "Destination not found")
->>>>>>> 722a6150
+	if err := dto.Validate(&req); err != nil {
+		respondWithError(&c.Controller, http.StatusBadRequest, "Invalid request format", err)
 		return
 	}
 
@@ -114,12 +89,6 @@
 		return
 	}
 
-<<<<<<< HEAD
-=======
-	// Track destinations status after update
-	telemetry.TrackDestinationsStatus(context.Background())
-
->>>>>>> 722a6150
 	utils.SuccessResponse(&c.Controller, req)
 }
 
@@ -133,76 +102,26 @@
 		return
 	}
 
-<<<<<<< HEAD
 	utils.SuccessResponse(&c.Controller, response)
-=======
-	// Track destinations status after deletion
-	telemetry.TrackDestinationsStatus(context.Background())
-
-	utils.SuccessResponse(&c.Controller, &models.DeleteDestinationResponse{
-		Name: dest.Name,
-	})
->>>>>>> 722a6150
 }
 
 // @router /project/:projectid/destinations/test [post]
 func (c *DestHandler) TestConnection() {
-<<<<<<< HEAD
 	var req dto.DestinationTestConnectionRequest
-=======
-	var req models.DestinationTestConnectionRequest
->>>>>>> 722a6150
-	if err := json.Unmarshal(c.Ctx.Input.RequestBody, &req); err != nil {
-		respondWithError(&c.Controller, http.StatusBadRequest, "Invalid request format", err)
-		return
-	}
-<<<<<<< HEAD
+	if err := json.Unmarshal(c.Ctx.Input.RequestBody, &req); err != nil {
+		respondWithError(&c.Controller, http.StatusBadRequest, "Invalid request format", err)
+		return
+	}
 	if err := dto.Validate(&req); err != nil {
 		respondWithError(&c.Controller, http.StatusBadRequest, "Invalid request format", err)
 		return
 	}
 
 	result, err := c.destService.TestConnection(context.Background(), req)
-=======
-	if req.Type == "" {
-		utils.ErrorResponse(&c.Controller, http.StatusBadRequest, "valid destination type is required")
-		return
-	}
-
-	if req.Version == "" || req.Version == "latest" {
-		utils.ErrorResponse(&c.Controller, http.StatusBadRequest, "valid destination version required")
-		return
-	}
-
-	// Determine driver and available tags
-	version := req.Version
-	driver := req.Source
-	if driver == "" {
-		var err error
-		_, driver, err = utils.GetDriverImageTags(c.Ctx.Request.Context(), "", true)
-		if err != nil {
-			utils.ErrorResponse(&c.Controller, http.StatusInternalServerError, fmt.Sprintf("failed to get valid driver image tags: %s", err))
-			return
-		}
-	}
-
-	encryptedConfig, err := utils.Encrypt(req.Config)
->>>>>>> 722a6150
 	if err != nil {
 		respondWithError(&c.Controller, http.StatusBadRequest, "Failed to test connection", err)
 		return
 	}
-<<<<<<< HEAD
-=======
-
-	result, err := c.tempClient.TestConnection(c.Ctx.Request.Context(), "destination", driver, version, encryptedConfig)
-	if result == nil {
-		result = map[string]interface{}{
-			"message": err.Error(),
-			"status":  "failed",
-		}
-	}
->>>>>>> 722a6150
 	utils.SuccessResponse(&c.Controller, result)
 }
 
@@ -225,12 +144,7 @@
 func (c *DestHandler) GetDestinationVersions() {
 	destType := c.GetString("type")
 
-<<<<<<< HEAD
 	versions, err := c.destService.GetDestinationVersions(context.Background(), destType)
-=======
-	// get available driver versions
-	versions, _, err := utils.GetDriverImageTags(c.Ctx.Request.Context(), "", true)
->>>>>>> 722a6150
 	if err != nil {
 		respondWithError(&c.Controller, http.StatusBadRequest, "Failed to get destination versions", err)
 		return
@@ -255,31 +169,14 @@
 		respondWithError(&c.Controller, http.StatusBadRequest, "Invalid request format", err)
 		return
 	}
-<<<<<<< HEAD
 
 	if req.Type == "" {
 		respondWithError(&c.Controller, http.StatusBadRequest, "Destination type is required", nil)
 		return
-=======
-	var specOutput models.SpecOutput
-	var err error
-	// TODO: make destinationType consistent. Only use parquet and iceberg.
-	destinationType := "iceberg"
-	if req.Type == "s3" {
-		destinationType = "parquet"
->>>>>>> 722a6150
-	}
-	version := req.Version
-
-<<<<<<< HEAD
+	}
+
 	if req.Version == "" {
 		respondWithError(&c.Controller, http.StatusBadRequest, "Destination version is required", nil)
-=======
-	// Determine driver and available tags
-	_, driver, err := utils.GetDriverImageTags(c.Ctx.Request.Context(), "", true)
-	if err != nil {
-		utils.ErrorResponse(&c.Controller, http.StatusInternalServerError, fmt.Sprintf("failed to get valid driver image tags: %s", err))
->>>>>>> 722a6150
 		return
 	}
 
