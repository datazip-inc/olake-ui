--- conflicted
+++ resolved
@@ -1,6 +1,7 @@
 package handlers
 
 import (
+	"context"
 	"encoding/json"
 	"net/http"
 
@@ -124,27 +125,6 @@
 		utils.ErrorResponse(&c.Controller, http.StatusBadRequest, err.Error())
 		return
 	}
-
-<<<<<<< HEAD
-=======
-	if req.Version == "" {
-		utils.ErrorResponse(&c.Controller, http.StatusBadRequest, "Destination version is required")
-		return
-	}
-	encryptedConfig, err := utils.Encrypt(req.Config)
-	if err != nil {
-		utils.ErrorResponse(&c.Controller, http.StatusInternalServerError, "Failed to encrypt destination config: "+err.Error())
-		return
-	}
-	// TODO: use context provided by request
-	result, err := c.tempClient.TestConnection(context.Background(), "destination", "postgres", "latest", encryptedConfig)
-	if result == nil {
-		result = map[string]interface{}{
-			"message": err.Error(),
-			"status":  "failed",
-		}
-	}
->>>>>>> aa8dc96b
 	utils.SuccessResponse(&c.Controller, result)
 }
 
