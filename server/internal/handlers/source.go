package handlers

import (
	"context"
	"encoding/json"
	"fmt"
	"net/http"
	"time"

	"github.com/beego/beego/v2/core/logs"
	"github.com/beego/beego/v2/server/web"

	"github.com/datazip/olake-frontend/server/internal/constants"
	"github.com/datazip/olake-frontend/server/internal/database"
	"github.com/datazip/olake-frontend/server/internal/models"
	"github.com/datazip/olake-frontend/server/internal/telemetry"
	"github.com/datazip/olake-frontend/server/internal/temporal"
	"github.com/datazip/olake-frontend/server/utils"
)

type SourceHandler struct {
	web.Controller
	sourceORM  *database.SourceORM
	userORM    *database.UserORM
	jobORM     *database.JobORM
	tempClient *temporal.Client
}

func (c *SourceHandler) Prepare() {
	c.sourceORM = database.NewSourceORM()
	c.userORM = database.NewUserORM()
	c.jobORM = database.NewJobORM()

	// Initialize Temporal client
	var err error
	c.tempClient, err = temporal.NewClient()
	if err != nil {
		logs.Error("Failed to create Temporal client: %v", err)
	}
}

// @router /project/:projectid/sources [get]
func (c *SourceHandler) GetAllSources() {
	sources, err := c.sourceORM.GetAll()
	if err != nil {
		utils.ErrorResponse(&c.Controller, http.StatusInternalServerError, "Failed to retrieve sources")
		return
	}

	projectIDStr := c.Ctx.Input.Param(":projectid")
	sourceItems := make([]models.SourceDataItem, 0, len(sources))

	for _, source := range sources {
		item := models.SourceDataItem{
			ID:        source.ID,
			Name:      source.Name,
			Type:      source.Type,
			Version:   source.Version,
			Config:    source.Config,
			CreatedAt: source.CreatedAt.Format(time.RFC3339),
			UpdatedAt: source.UpdatedAt.Format(time.RFC3339),
		}

		setUsernames(&item.CreatedBy, &item.UpdatedBy, source.CreatedBy, source.UpdatedBy)

		jobs, err := c.jobORM.GetBySourceID(source.ID)
		var success bool
		item.Jobs, success = buildJobDataItems(jobs, err, projectIDStr, "source", c.tempClient, &c.Controller)
		if !success {
			return // Error occurred in buildJobDataItems
		}

		sourceItems = append(sourceItems, item)
	}

	utils.SuccessResponse(&c.Controller, sourceItems)
}

// @router /project/:projectid/sources [post]
func (c *SourceHandler) CreateSource() {
	var req models.CreateSourceRequest
	if err := json.Unmarshal(c.Ctx.Input.RequestBody, &req); err != nil {
		utils.ErrorResponse(&c.Controller, http.StatusBadRequest, "Invalid request format")
		return
	}

	// Convert request to Source model
	source := &models.Source{
		Name:    req.Name,
		Type:    req.Type,
		Version: req.Version,
		Config:  req.Config,
	}

	// Get project ID if needed
	source.ProjectID = c.Ctx.Input.Param(":projectid")

	// Set created by if user is logged in
	userID := c.GetSession(constants.SessionUserID)
	if userID != nil {
		user, err := c.userORM.GetByID(userID.(int))
		if err != nil {
			utils.ErrorResponse(&c.Controller, http.StatusInternalServerError, "Failed to get user")
			return
		}
		source.CreatedBy = user
		source.UpdatedBy = user
	}
	if err := c.sourceORM.Create(source); err != nil {
		utils.ErrorResponse(&c.Controller, http.StatusInternalServerError, fmt.Sprintf("Failed to create source: %s", err))
		return
	}

	// Track source creation event
	telemetry.TrackSourceCreation(c.Ctx.Request.Context(), source)

	utils.SuccessResponse(&c.Controller, req)
}

// @router /project/:projectid/sources/:id [put]
func (c *SourceHandler) UpdateSource() {
	id := GetIDFromPath(&c.Controller)
	var req models.UpdateSourceRequest
	if err := json.Unmarshal(c.Ctx.Input.RequestBody, &req); err != nil {
		utils.ErrorResponse(&c.Controller, http.StatusBadRequest, "Invalid request format")
		return
	}
	// Get existing source
	existingSource, err := c.sourceORM.GetByID(id)
	if err != nil {
		utils.ErrorResponse(&c.Controller, http.StatusNotFound, "Source not found")
		return
	}

	// Update fields
	existingSource.Name = req.Name
	existingSource.Config = req.Config
	existingSource.Type = req.Type
	existingSource.Version = req.Version
	existingSource.UpdatedAt = time.Now()

	userID := c.GetSession(constants.SessionUserID)
	if userID != nil {
		user := &models.User{ID: userID.(int)}
		existingSource.UpdatedBy = user
	}

	if err := c.sourceORM.Update(existingSource); err != nil {
		utils.ErrorResponse(&c.Controller, http.StatusInternalServerError, "Failed to update source")
		return
	}

	// Track sources status after update
	telemetry.TrackSourcesStatus(c.Ctx.Request.Context())
	utils.SuccessResponse(&c.Controller, req)
}

// @router /project/:projectid/sources/:id [delete]
func (c *SourceHandler) DeleteSource() {
	id := GetIDFromPath(&c.Controller)
	source, err := c.sourceORM.GetByID(id)
	if err != nil {
		utils.ErrorResponse(&c.Controller, http.StatusNotFound, "Source not found")
		return
	}

	// Get all jobs using this source
	jobs, err := c.jobORM.GetBySourceID(id)
	if err != nil {
		utils.ErrorResponse(&c.Controller, http.StatusInternalServerError, "Failed to get jobs for source")
		return
	}

	// Deactivate all jobs using this source
	for _, job := range jobs {
		job.Active = false
		if err := c.jobORM.Update(job); err != nil {
			utils.ErrorResponse(&c.Controller, http.StatusInternalServerError, "Failed to deactivate jobs using this source")
			return
		}
	}

	// Delete the source
	if err := c.sourceORM.Delete(id); err != nil {
		utils.ErrorResponse(&c.Controller, http.StatusInternalServerError, "Failed to delete source")
		return
	}

	telemetry.TrackSourcesStatus(c.Ctx.Request.Context())
	utils.SuccessResponse(&c.Controller, &models.DeleteSourceResponse{
		Name: source.Name,
	})
}

// @router /project/:projectid/sources/test [post]
func (c *SourceHandler) TestConnection() {
	var req models.SourceTestConnectionRequest
	if err := json.Unmarshal(c.Ctx.Input.RequestBody, &req); err != nil {
		utils.ErrorResponse(&c.Controller, http.StatusBadRequest, "Invalid request format")
		return
	}
	encryptedConfig, err := utils.Encrypt(req.Config)
	if err != nil {
		utils.ErrorResponse(&c.Controller, http.StatusInternalServerError, "Failed to encrypt config")
		return
	}
	result, err := c.tempClient.TestConnection(context.Background(), "config", req.Type, req.Version, encryptedConfig)
	if result == nil {
		result = map[string]interface{}{
			"message": err.Error(),
			"status":  "failed",
		}
	}
	utils.SuccessResponse(&c.Controller, result)
}

// @router /sources/streams[post]
func (c *SourceHandler) GetSourceCatalog() {
	var req models.StreamsRequest
	if err := json.Unmarshal(c.Ctx.Input.RequestBody, &req); err != nil {
		utils.ErrorResponse(&c.Controller, http.StatusBadRequest, "Invalid request format")
		return
	}
	oldStreams := ""
	// Load job details if JobID is provided
	if req.JobID >= 0 {
		job, err := c.jobORM.GetByID(req.JobID, true)
		if err != nil {
			utils.ErrorResponse(&c.Controller, http.StatusNotFound, "Job not found")
			return
		}
		oldStreams = job.StreamsConfig
	}
	encryptedConfig, err := utils.Encrypt(req.Config)
	if err != nil {
		utils.ErrorResponse(&c.Controller, http.StatusInternalServerError, "Failed to encrypt config")
		return
	}
	// Use Temporal client to get the catalog
	var newStreams map[string]interface{}
	if c.tempClient != nil {
		newStreams, err = c.tempClient.GetCatalog(
			c.Ctx.Request.Context(),
			req.Type,
			req.Version,
			encryptedConfig,
			oldStreams,
		)
	}
	if err != nil {
		utils.ErrorResponse(&c.Controller, http.StatusInternalServerError, fmt.Sprintf("Failed to get catalog: %v", err))
		return
	}
	utils.SuccessResponse(&c.Controller, newStreams)
}

// @router /sources/:id/jobs [get]
func (c *SourceHandler) GetSourceJobs() {
	id := GetIDFromPath(&c.Controller)
	// Check if source exists
	_, err := c.sourceORM.GetByID(id)
	if err != nil {
		utils.ErrorResponse(&c.Controller, http.StatusNotFound, "Source not found")
		return
	}

	// Create a job ORM and get jobs by source ID
	jobs, err := c.jobORM.GetBySourceID(id)
	if err != nil {
		utils.ErrorResponse(&c.Controller, http.StatusInternalServerError, "Failed to get jobs by source ID")
		return
	}
	// Format as required by API contract
	utils.SuccessResponse(&c.Controller, map[string]interface{}{
		"jobs": jobs,
	})
}

// @router /project/:projectid/sources/versions [get]
func (c *SourceHandler) GetSourceVersions() {
	// Get source type from query parameter
	sourceType := c.GetString("type")
	if sourceType == "" {
		utils.ErrorResponse(&c.Controller, http.StatusBadRequest, "Source type is required")
		return
	}

	// Get versions from Docker Hub
	imageName := fmt.Sprintf("olakego/source-%s", sourceType)

	versions, err := utils.GetDockerHubTags(imageName)
	if err != nil {
		utils.ErrorResponse(&c.Controller, http.StatusInternalServerError, "Failed to get Docker versions")
		return
	}
	utils.SuccessResponse(&c.Controller, map[string]interface{}{
		"version": versions,
	})
}

// @router /project/:projectid/sources/spec [get]
func (c *SourceHandler) GetProjectSourceSpec() {
	_ = c.Ctx.Input.Param(":projectid")

	var req models.SpecRequest
	if err := json.Unmarshal(c.Ctx.Input.RequestBody, &req); err != nil {
		utils.ErrorResponse(&c.Controller, http.StatusBadRequest, "Invalid request format")
		return
	}
	var spec map[string]interface{}
	var err error

<<<<<<< HEAD
	spec, err = c.tempClient.FetchSpec(
		c.Ctx.Request.Context(),
		"",
		req.Type,
		req.Version,
	)
	if err != nil {
		utils.ErrorResponse(&c.Controller, http.StatusInternalServerError, fmt.Sprintf("Failed to get spec: %v", err))
=======
	var spec interface{}

	switch req.Type {
	case "postgres":
		spec = map[string]interface{}{
			"type": "object",
			"properties": map[string]interface{}{
				"host": map[string]interface{}{
					"type":        "string",
					"title":       "Postgres Host",
					"description": "Database host addresses for connection",
					"order":       1,
				},
				"port": map[string]interface{}{
					"type":        "integer",
					"title":       "Postgres Port",
					"description": "Database server listening port",
					"order":       2,
				},
				"database": map[string]interface{}{
					"type":        "string",
					"title":       "Database Name",
					"description": "The name of the database to use for the connection",
					"order":       3,
				},
				"username": map[string]interface{}{
					"type":        "string",
					"title":       "Username",
					"description": "Username used to authenticate with the database",
					"order":       4,
				},
				"password": map[string]interface{}{
					"type":        "string",
					"title":       "Password",
					"description": "Password for database authentication",
					"format":      "password",
					"order":       5,
				},
				"jdbc_url_params": map[string]interface{}{
					"type":        "obj",
					"title":       "JDBC URL Parameters",
					"description": "Additional JDBC URL parameters for connection tuning (optional)",
					"order":       6,
				},
				"ssl": map[string]interface{}{
					"type": "object",
					"properties": map[string]interface{}{
						"mode": map[string]interface{}{
							"type":        "string",
							"title":       "SSL Mode",
							"description": "Database connection SSL configuration (e.g., SSL mode)",
							"enum":        []string{"disable", "require", "verify-ca", "verify-full"},
						},
					},
					"order": 7,
				},
				"update_method": map[string]interface{}{
					"type": "object",
					"properties": map[string]interface{}{
						"replication_slot": map[string]interface{}{
							"type":        "string",
							"title":       "Replication Slot",
							"description": "Slot to retain WAL logs for consistent replication",
						},
						"intial_wait_time": map[string]interface{}{
							"type":        "integer",
							"title":       "Initial Wait Time",
							"description": "Idle timeout for WAL log reading",
						},
					},
					"order": 8,
				},
				"reader_batch_size": map[string]interface{}{
					"type":        "integer",
					"title":       "Reader Batch Size",
					"description": "Maximum batch size for read operations",
					"order":       9,
				},
				"max_threads": map[string]interface{}{
					"type":        "integer",
					"title":       "Max Threads",
					"description": "Max parallel threads for chunk snapshotting",
					"order":       11,
				},
			},
			"required": []string{"host", "port", "database", "username", "password"},
		}

	case "mysql":
		spec = map[string]interface{}{
			"type": "object",
			"properties": map[string]interface{}{
				"hosts": map[string]interface{}{
					"type":        "string",
					"title":       "MySQL Host",
					"description": "Database host addresses for connection",
					"order":       1,
				},
				"port": map[string]interface{}{
					"type":        "integer",
					"title":       "Port",
					"description": "Database server listening port",
					"order":       2,
				},
				"database": map[string]interface{}{
					"type":        "string",
					"title":       "Database",
					"description": "The name of the database to use for the connection",
					"order":       3,
				},
				"username": map[string]interface{}{
					"type":        "string",
					"title":       "Username",
					"description": "Username used to authenticate with the database",
					"order":       4,
				},
				"password": map[string]interface{}{
					"type":        "string",
					"title":       "Password",
					"description": "Password for database authentication",
					"format":      "password",
					"order":       5,
				},
				"update_method": map[string]interface{}{
					"type": "object",
					"properties": map[string]interface{}{
						"intial_wait_time": map[string]interface{}{
							"type":        "integer",
							"title":       "Initial Wait Time",
							"description": "Idle timeout for Bin log reading",
						},
					},
					"order": 6,
				},
				"max_threads": map[string]interface{}{
					"type":        "integer",
					"title":       "Max Threads",
					"description": "Maximum concurrent threads for data sync",
					"order":       8,
				},
				"backoff_retry_count": map[string]interface{}{
					"type":        "integer",
					"title":       "Backoff Retry Count",
					"description": "Number of sync retries (exponential backoff on failure)",
					"order":       9,
				},
				"tls_skip_verify": map[string]interface{}{
					"type":        "boolean",
					"title":       "Skip TLS Verification",
					"description": "Determines if TLS certificate verification should be skipped for secure connections",
					"order":       10,
				},
			},
			"required": []string{"hosts", "username", "password", "database", "port"},
		}

	case "mongodb":
		spec = map[string]interface{}{
			"type": "object",
			"properties": map[string]interface{}{
				"hosts": map[string]interface{}{
					"type":        "array",
					"title":       "Hosts",
					"description": "Specifies the hostnames or IP addresses of MongoDB for connection",
					"items":       map[string]interface{}{"type": "string"},
					"order":       1,
				},
				"database": map[string]interface{}{
					"type":        "string",
					"title":       "Database Name",
					"description": "The name of the MongoDB database selected for replication",
					"order":       2,
				},
				"authdb": map[string]interface{}{
					"type":        "string",
					"title":       "Auth DB",
					"description": "Authentication database (mostly:admin)",
					"order":       3,
				},
				"username": map[string]interface{}{
					"type":        "string",
					"title":       "Username",
					"description": "Username for MongoDB authentication",
					"order":       4,
				},
				"password": map[string]interface{}{
					"type":        "string",
					"title":       "Password",
					"description": "Password with the username for authentication",
					"format":      "password",
					"order":       5,
				},
				"replica-set": map[string]interface{}{
					"type":        "string",
					"title":       "Replica Set",
					"description": "MongoDB replica set name (if applicable)",
					"order":       6,
				},
				"read-preference": map[string]interface{}{
					"type":        "string",
					"title":       "Read Preference",
					"description": "Read preference for MongoDB (e.g., secondaryPreferred)",
					"order":       7,
				},
				"srv": map[string]interface{}{
					"type":        "boolean",
					"title":       "Use SRV",
					"description": "Enable this option if using DNS SRV connection strings. When set to true, the hosts field must contain only one entry — a DNS SRV address ([\"mongodatatest.pigiy.mongodb.net\"])",
					"order":       8,
				},
				"max_threads": map[string]interface{}{
					"type":        "integer",
					"title":       "Max Threads",
					"description": "Max parallel threads for chunk snapshotting",
					"order":       9,
				},
				"backoff_retry_count": map[string]interface{}{
					"type":        "integer",
					"title":       "Retry Count",
					"description": "Number of sync retry attempts using exponential backoff",
					"order":       11,
				},
				"partition_strategy": map[string]interface{}{
					"type":        "string",
					"title":       "Chunking Strategy",
					"description": "Chunking Strategy (timestamp, uses splitVector strategy if the field is left empty)",
					"order":       12,
				},
			},
			"required": []string{"hosts", "username", "password", "database", "authdb"},
		}
	case "oracle":
		spec = map[string]interface{}{
			"type": "object",
			"properties": map[string]interface{}{
				"host": map[string]interface{}{
					"type":        "string",
					"title":       "Host",
					"description": "Hostname or IP address of the Oracle database server.",
					"order":       1,
				},
				"port": map[string]interface{}{
					"type":        "integer",
					"title":       "Port",
					"description": "Port number on which the Oracle database is listening.",
					"order":       2,
				},
				"service_name": map[string]interface{}{
					"type":        "string",
					"title":       "Service Name",
					"description": "The Oracle database service name to connect to.",
					"order":       3,
				},
				"username": map[string]interface{}{
					"type":        "string",
					"title":       "Username",
					"description": "Username for authenticating with the Oracle database.",
					"order":       4,
				},
				"password": map[string]interface{}{
					"type":        "string",
					"title":       "Password",
					"description": "Password for the Oracle database user.",
					"format":      "password",
					"order":       5,
				},
				"jdbc_url_params": map[string]interface{}{
					"type":        "obj",
					"title":       "JDBC URL Parameters",
					"description": "Additional JDBC URL parameters for connection tuning (optional)",
					"order":       6,
				},
				"ssl": map[string]interface{}{
					"type": "object",
					"properties": map[string]interface{}{
						"mode": map[string]interface{}{
							"type":        "string",
							"title":       "SSL Mode",
							"description": "Database connection SSL configuration (e.g., SSL mode)",
							"enum":        []string{"disable", "require", "verify-ca", "verify-full"},
						},
					},
					"order": 7,
				},
				"max_threads": map[string]interface{}{
					"type":        "integer",
					"title":       "Max Threads",
					"description": "Max parallel threads for chunk snapshotting",
					"order":       8,
				},
				"backoff_retry_count": map[string]interface{}{
					"type":        "integer",
					"title":       "Retry Count",
					"description": "Number of sync retry attempts using exponential backoff",
					"order":       9,
				},
				"sid": map[string]interface{}{
					"type":        "string",
					"title":       "SID",
					"description": "The Oracle database SID to connect to.",
					"order":       10,
				},
			},
			"required": []string{"host", "port", "service_name", "username", "password"},
		}

	default:
		utils.ErrorResponse(&c.Controller, http.StatusBadRequest, "Unsupported source type")
>>>>>>> 5a529882
		return
	}

	utils.SuccessResponse(&c.Controller, models.SpecResponse{
		Version: req.Version,
		Type:    req.Type,
		Spec:    spec,
	})
}<|MERGE_RESOLUTION|>--- conflicted
+++ resolved
@@ -310,7 +310,6 @@
 	var spec map[string]interface{}
 	var err error
 
-<<<<<<< HEAD
 	spec, err = c.tempClient.FetchSpec(
 		c.Ctx.Request.Context(),
 		"",
@@ -319,316 +318,6 @@
 	)
 	if err != nil {
 		utils.ErrorResponse(&c.Controller, http.StatusInternalServerError, fmt.Sprintf("Failed to get spec: %v", err))
-=======
-	var spec interface{}
-
-	switch req.Type {
-	case "postgres":
-		spec = map[string]interface{}{
-			"type": "object",
-			"properties": map[string]interface{}{
-				"host": map[string]interface{}{
-					"type":        "string",
-					"title":       "Postgres Host",
-					"description": "Database host addresses for connection",
-					"order":       1,
-				},
-				"port": map[string]interface{}{
-					"type":        "integer",
-					"title":       "Postgres Port",
-					"description": "Database server listening port",
-					"order":       2,
-				},
-				"database": map[string]interface{}{
-					"type":        "string",
-					"title":       "Database Name",
-					"description": "The name of the database to use for the connection",
-					"order":       3,
-				},
-				"username": map[string]interface{}{
-					"type":        "string",
-					"title":       "Username",
-					"description": "Username used to authenticate with the database",
-					"order":       4,
-				},
-				"password": map[string]interface{}{
-					"type":        "string",
-					"title":       "Password",
-					"description": "Password for database authentication",
-					"format":      "password",
-					"order":       5,
-				},
-				"jdbc_url_params": map[string]interface{}{
-					"type":        "obj",
-					"title":       "JDBC URL Parameters",
-					"description": "Additional JDBC URL parameters for connection tuning (optional)",
-					"order":       6,
-				},
-				"ssl": map[string]interface{}{
-					"type": "object",
-					"properties": map[string]interface{}{
-						"mode": map[string]interface{}{
-							"type":        "string",
-							"title":       "SSL Mode",
-							"description": "Database connection SSL configuration (e.g., SSL mode)",
-							"enum":        []string{"disable", "require", "verify-ca", "verify-full"},
-						},
-					},
-					"order": 7,
-				},
-				"update_method": map[string]interface{}{
-					"type": "object",
-					"properties": map[string]interface{}{
-						"replication_slot": map[string]interface{}{
-							"type":        "string",
-							"title":       "Replication Slot",
-							"description": "Slot to retain WAL logs for consistent replication",
-						},
-						"intial_wait_time": map[string]interface{}{
-							"type":        "integer",
-							"title":       "Initial Wait Time",
-							"description": "Idle timeout for WAL log reading",
-						},
-					},
-					"order": 8,
-				},
-				"reader_batch_size": map[string]interface{}{
-					"type":        "integer",
-					"title":       "Reader Batch Size",
-					"description": "Maximum batch size for read operations",
-					"order":       9,
-				},
-				"max_threads": map[string]interface{}{
-					"type":        "integer",
-					"title":       "Max Threads",
-					"description": "Max parallel threads for chunk snapshotting",
-					"order":       11,
-				},
-			},
-			"required": []string{"host", "port", "database", "username", "password"},
-		}
-
-	case "mysql":
-		spec = map[string]interface{}{
-			"type": "object",
-			"properties": map[string]interface{}{
-				"hosts": map[string]interface{}{
-					"type":        "string",
-					"title":       "MySQL Host",
-					"description": "Database host addresses for connection",
-					"order":       1,
-				},
-				"port": map[string]interface{}{
-					"type":        "integer",
-					"title":       "Port",
-					"description": "Database server listening port",
-					"order":       2,
-				},
-				"database": map[string]interface{}{
-					"type":        "string",
-					"title":       "Database",
-					"description": "The name of the database to use for the connection",
-					"order":       3,
-				},
-				"username": map[string]interface{}{
-					"type":        "string",
-					"title":       "Username",
-					"description": "Username used to authenticate with the database",
-					"order":       4,
-				},
-				"password": map[string]interface{}{
-					"type":        "string",
-					"title":       "Password",
-					"description": "Password for database authentication",
-					"format":      "password",
-					"order":       5,
-				},
-				"update_method": map[string]interface{}{
-					"type": "object",
-					"properties": map[string]interface{}{
-						"intial_wait_time": map[string]interface{}{
-							"type":        "integer",
-							"title":       "Initial Wait Time",
-							"description": "Idle timeout for Bin log reading",
-						},
-					},
-					"order": 6,
-				},
-				"max_threads": map[string]interface{}{
-					"type":        "integer",
-					"title":       "Max Threads",
-					"description": "Maximum concurrent threads for data sync",
-					"order":       8,
-				},
-				"backoff_retry_count": map[string]interface{}{
-					"type":        "integer",
-					"title":       "Backoff Retry Count",
-					"description": "Number of sync retries (exponential backoff on failure)",
-					"order":       9,
-				},
-				"tls_skip_verify": map[string]interface{}{
-					"type":        "boolean",
-					"title":       "Skip TLS Verification",
-					"description": "Determines if TLS certificate verification should be skipped for secure connections",
-					"order":       10,
-				},
-			},
-			"required": []string{"hosts", "username", "password", "database", "port"},
-		}
-
-	case "mongodb":
-		spec = map[string]interface{}{
-			"type": "object",
-			"properties": map[string]interface{}{
-				"hosts": map[string]interface{}{
-					"type":        "array",
-					"title":       "Hosts",
-					"description": "Specifies the hostnames or IP addresses of MongoDB for connection",
-					"items":       map[string]interface{}{"type": "string"},
-					"order":       1,
-				},
-				"database": map[string]interface{}{
-					"type":        "string",
-					"title":       "Database Name",
-					"description": "The name of the MongoDB database selected for replication",
-					"order":       2,
-				},
-				"authdb": map[string]interface{}{
-					"type":        "string",
-					"title":       "Auth DB",
-					"description": "Authentication database (mostly:admin)",
-					"order":       3,
-				},
-				"username": map[string]interface{}{
-					"type":        "string",
-					"title":       "Username",
-					"description": "Username for MongoDB authentication",
-					"order":       4,
-				},
-				"password": map[string]interface{}{
-					"type":        "string",
-					"title":       "Password",
-					"description": "Password with the username for authentication",
-					"format":      "password",
-					"order":       5,
-				},
-				"replica-set": map[string]interface{}{
-					"type":        "string",
-					"title":       "Replica Set",
-					"description": "MongoDB replica set name (if applicable)",
-					"order":       6,
-				},
-				"read-preference": map[string]interface{}{
-					"type":        "string",
-					"title":       "Read Preference",
-					"description": "Read preference for MongoDB (e.g., secondaryPreferred)",
-					"order":       7,
-				},
-				"srv": map[string]interface{}{
-					"type":        "boolean",
-					"title":       "Use SRV",
-					"description": "Enable this option if using DNS SRV connection strings. When set to true, the hosts field must contain only one entry — a DNS SRV address ([\"mongodatatest.pigiy.mongodb.net\"])",
-					"order":       8,
-				},
-				"max_threads": map[string]interface{}{
-					"type":        "integer",
-					"title":       "Max Threads",
-					"description": "Max parallel threads for chunk snapshotting",
-					"order":       9,
-				},
-				"backoff_retry_count": map[string]interface{}{
-					"type":        "integer",
-					"title":       "Retry Count",
-					"description": "Number of sync retry attempts using exponential backoff",
-					"order":       11,
-				},
-				"partition_strategy": map[string]interface{}{
-					"type":        "string",
-					"title":       "Chunking Strategy",
-					"description": "Chunking Strategy (timestamp, uses splitVector strategy if the field is left empty)",
-					"order":       12,
-				},
-			},
-			"required": []string{"hosts", "username", "password", "database", "authdb"},
-		}
-	case "oracle":
-		spec = map[string]interface{}{
-			"type": "object",
-			"properties": map[string]interface{}{
-				"host": map[string]interface{}{
-					"type":        "string",
-					"title":       "Host",
-					"description": "Hostname or IP address of the Oracle database server.",
-					"order":       1,
-				},
-				"port": map[string]interface{}{
-					"type":        "integer",
-					"title":       "Port",
-					"description": "Port number on which the Oracle database is listening.",
-					"order":       2,
-				},
-				"service_name": map[string]interface{}{
-					"type":        "string",
-					"title":       "Service Name",
-					"description": "The Oracle database service name to connect to.",
-					"order":       3,
-				},
-				"username": map[string]interface{}{
-					"type":        "string",
-					"title":       "Username",
-					"description": "Username for authenticating with the Oracle database.",
-					"order":       4,
-				},
-				"password": map[string]interface{}{
-					"type":        "string",
-					"title":       "Password",
-					"description": "Password for the Oracle database user.",
-					"format":      "password",
-					"order":       5,
-				},
-				"jdbc_url_params": map[string]interface{}{
-					"type":        "obj",
-					"title":       "JDBC URL Parameters",
-					"description": "Additional JDBC URL parameters for connection tuning (optional)",
-					"order":       6,
-				},
-				"ssl": map[string]interface{}{
-					"type": "object",
-					"properties": map[string]interface{}{
-						"mode": map[string]interface{}{
-							"type":        "string",
-							"title":       "SSL Mode",
-							"description": "Database connection SSL configuration (e.g., SSL mode)",
-							"enum":        []string{"disable", "require", "verify-ca", "verify-full"},
-						},
-					},
-					"order": 7,
-				},
-				"max_threads": map[string]interface{}{
-					"type":        "integer",
-					"title":       "Max Threads",
-					"description": "Max parallel threads for chunk snapshotting",
-					"order":       8,
-				},
-				"backoff_retry_count": map[string]interface{}{
-					"type":        "integer",
-					"title":       "Retry Count",
-					"description": "Number of sync retry attempts using exponential backoff",
-					"order":       9,
-				},
-				"sid": map[string]interface{}{
-					"type":        "string",
-					"title":       "SID",
-					"description": "The Oracle database SID to connect to.",
-					"order":       10,
-				},
-			},
-			"required": []string{"host", "port", "service_name", "username", "password"},
-		}
-
-	default:
-		utils.ErrorResponse(&c.Controller, http.StatusBadRequest, "Unsupported source type")
->>>>>>> 5a529882
 		return
 	}
 
