--- conflicted
+++ resolved
@@ -4,28 +4,12 @@
 	"encoding/json"
 	"errors"
 	"net/http"
-<<<<<<< HEAD
-=======
-	"path/filepath"
-	"time"
->>>>>>> 526d35b4
 
 	"github.com/beego/beego/v2/server/web"
-<<<<<<< HEAD
 	"github.com/datazip/olake-ui/server/internal/constants"
 	"github.com/datazip/olake-ui/server/internal/dto"
 	"github.com/datazip/olake-ui/server/internal/logger"
 	"github.com/datazip/olake-ui/server/utils"
-=======
-
-	"github.com/datazip/olake-frontend/server/internal/constants"
-	"github.com/datazip/olake-frontend/server/internal/database"
-	"github.com/datazip/olake-frontend/server/internal/docker"
-	"github.com/datazip/olake-frontend/server/internal/models"
-	"github.com/datazip/olake-frontend/server/internal/telemetry"
-	"github.com/datazip/olake-frontend/server/internal/temporal"
-	"github.com/datazip/olake-frontend/server/utils"
->>>>>>> 526d35b4
 )
 
 type SourceHandler struct {
@@ -121,34 +105,16 @@
 
 	logger.Info("Test source connection initiated - source_type=%s source_version=%s", req.Type, req.Version)
 
-	result, err := SourceSvc().TestConnection(c.Ctx.Request.Context(), req)
+	result, logs, err := SourceSvc().TestConnection(c.Ctx.Request.Context(), req)
 	if err != nil {
 		respondWithError(&c.Controller, http.StatusInternalServerError, "Failed to test connection", err)
 		return
 	}
-<<<<<<< HEAD
-	utils.SuccessResponse(&c.Controller, result)
-=======
-	workflowID := fmt.Sprintf("test-connection-%s-%d", req.Type, time.Now().Unix())
-	result, err := c.tempClient.TestConnection(context.Background(), workflowID, "config", req.Type, req.Version, encryptedConfig)
-	if result == nil {
-		result = map[string]interface{}{
-			"message": err.Error(),
-			"status":  "failed",
-		}
-	}
-	homeDir := docker.GetDefaultConfigDir()
-	mainLogDir := filepath.Join(homeDir, workflowID)
-	logs, err := utils.ReadLogs(mainLogDir)
-	if err != nil {
-		utils.ErrorResponse(&c.Controller, http.StatusInternalServerError, fmt.Sprintf("Failed to read logs: %s", err))
-		return
-	}
-	utils.SuccessResponse(&c.Controller, models.TestConnectionResponse{
+
+	utils.SuccessResponse(&c.Controller, dto.TestConnectionResponse{
 		ConnectionResult: result,
 		Logs:             logs,
 	})
->>>>>>> 526d35b4
 }
 
 // @router /sources/streams [post]
