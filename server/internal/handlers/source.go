--- conflicted
+++ resolved
@@ -6,10 +6,7 @@
 	"net/http"
 
 	"github.com/beego/beego/v2/server/web"
-<<<<<<< HEAD
-=======
 
->>>>>>> 50017ffb
 	"github.com/datazip/olake-ui/server/internal/constants"
 	"github.com/datazip/olake-ui/server/internal/dto"
 	"github.com/datazip/olake-ui/server/internal/services"
@@ -22,27 +19,18 @@
 }
 
 func (c *SourceHandler) Prepare() {
-<<<<<<< HEAD
 	var err error
 	c.sourceService, err = services.NewSourceService()
-=======
-	svc, err := services.NewSourceService()
->>>>>>> 50017ffb
 	if err != nil {
 		respondWithError(&c.Controller, http.StatusInternalServerError, "Failed to initialize source service", err)
 		return
 	}
-	c.sourceService = svc
 }
 
 // @router /project/:projectid/sources [get]
 func (c *SourceHandler) GetAllSources() {
 	projectID := c.Ctx.Input.Param(":projectid")
-<<<<<<< HEAD
-	sources, err := c.sourceService.GetAllSources(context.Background(), projectID)
-=======
 	sources, err := c.sourceService.GetAllSources(c.Ctx.Request.Context(), projectID)
->>>>>>> 50017ffb
 	if err != nil {
 		respondWithError(&c.Controller, http.StatusInternalServerError, "Failed to retrieve sources", err)
 		return
@@ -53,7 +41,7 @@
 // @router /project/:projectid/sources [post]
 func (c *SourceHandler) CreateSource() {
 	projectID := c.Ctx.Input.Param(":projectid")
-<<<<<<< HEAD
+
 	var req dto.CreateSourceRequest
 	if err := json.Unmarshal(c.Ctx.Input.RequestBody, &req); err != nil {
 		respondWithError(&c.Controller, http.StatusBadRequest, "Invalid request format", err)
@@ -64,33 +52,20 @@
 		return
 	}
 
-	userID := GetUserIDFromSession(&c.Controller)
-	if err := c.sourceService.CreateSource(context.Background(), req, projectID, userID); err != nil {
-		respondWithError(&c.Controller, http.StatusInternalServerError, "Failed to create source", err)
-		return
-	}
-=======
-
-	var req dto.CreateSourceRequest
-	if err := json.Unmarshal(c.Ctx.Input.RequestBody, &req); err != nil {
-		respondWithError(&c.Controller, http.StatusBadRequest, constants.ValidationInvalidRequestFormat, err)
-		return
-	}
 
 	userID := GetUserIDFromSession(&c.Controller)
 	if err := c.sourceService.CreateSource(c.Ctx.Request.Context(), req, projectID, userID); err != nil {
 		respondWithError(&c.Controller, http.StatusInternalServerError, "Failed to create source", err)
 		return
 	}
-
->>>>>>> 50017ffb
 	utils.SuccessResponse(&c.Controller, req)
 }
 
 // @router /project/:projectid/sources/:id [put]
 func (c *SourceHandler) UpdateSource() {
 	id := GetIDFromPath(&c.Controller)
-<<<<<<< HEAD
+	projectID := c.Ctx.Input.Param(":projectid")
+
 	var req dto.UpdateSourceRequest
 	if err := json.Unmarshal(c.Ctx.Input.RequestBody, &req); err != nil {
 		respondWithError(&c.Controller, http.StatusBadRequest, "Invalid request format", err)
@@ -98,45 +73,23 @@
 	}
 	if err := dto.Validate(&req); err != nil {
 		respondWithError(&c.Controller, http.StatusBadRequest, "Invalid request format", err)
-=======
-	projectID := c.Ctx.Input.Param(":projectid")
-
-	var req dto.UpdateSourceRequest
-	if err := json.Unmarshal(c.Ctx.Input.RequestBody, &req); err != nil {
-		respondWithError(&c.Controller, http.StatusBadRequest, constants.ValidationInvalidRequestFormat, err)
->>>>>>> 50017ffb
 		return
 	}
 
+
 	userID := GetUserIDFromSession(&c.Controller)
-<<<<<<< HEAD
 	if err := c.sourceService.UpdateSource(context.Background(), id, req, userID); err != nil {
 		respondWithError(&c.Controller, http.StatusInternalServerError, "Failed to update source", err)
 		return
 	}
-=======
-	if err := c.sourceService.UpdateSource(c.Ctx.Request.Context(), projectID, id, req, userID); err != nil {
-		status := http.StatusInternalServerError
-		if errors.Is(err, constants.ErrSourceNotFound) {
-			status = http.StatusNotFound
-		}
-		respondWithError(&c.Controller, status, "Failed to update source", err)
-		return
-	}
-
->>>>>>> 50017ffb
 	utils.SuccessResponse(&c.Controller, req)
 }
 
 // @router /project/:projectid/sources/:id [delete]
 func (c *SourceHandler) DeleteSource() {
 	id := GetIDFromPath(&c.Controller)
-<<<<<<< HEAD
-	resp, err := c.sourceService.DeleteSource(context.Background(), id)
-=======
 
 	resp, err := c.sourceService.DeleteSource(c.Ctx.Request.Context(), id)
->>>>>>> 50017ffb
 	if err != nil {
 		if errors.Is(err, constants.ErrSourceNotFound) {
 			respondWithError(&c.Controller, http.StatusNotFound, "Source not found", err)
@@ -152,7 +105,6 @@
 func (c *SourceHandler) TestConnection() {
 	var req dto.SourceTestConnectionRequest
 	if err := json.Unmarshal(c.Ctx.Input.RequestBody, &req); err != nil {
-<<<<<<< HEAD
 		respondWithError(&c.Controller, http.StatusBadRequest, "Invalid request format", err)
 		return
 	}
@@ -167,17 +119,6 @@
 		respondWithError(&c.Controller, http.StatusInternalServerError, "Failed to test connection", err)
 		return
 	}
-=======
-		respondWithError(&c.Controller, http.StatusBadRequest, constants.ValidationInvalidRequestFormat, err)
-		return
-	}
-
-	result, err := c.sourceService.TestConnection(c.Ctx.Request.Context(), req)
-	if err != nil {
-		respondWithError(&c.Controller, http.StatusInternalServerError, "Failed to test connection", err)
-		return
-	}
->>>>>>> 50017ffb
 	utils.SuccessResponse(&c.Controller, result)
 }
 
@@ -185,7 +126,6 @@
 func (c *SourceHandler) GetSourceCatalog() {
 	var req dto.StreamsRequest
 	if err := json.Unmarshal(c.Ctx.Input.RequestBody, &req); err != nil {
-<<<<<<< HEAD
 		respondWithError(&c.Controller, http.StatusBadRequest, "Invalid request format", err)
 		return
 	}
@@ -195,13 +135,6 @@
 	}
 
 	catalog, err := c.sourceService.GetSourceCatalog(context.Background(), req)
-=======
-		respondWithError(&c.Controller, http.StatusBadRequest, constants.ValidationInvalidRequestFormat, err)
-		return
-	}
-
-	catalog, err := c.sourceService.GetSourceCatalog(c.Ctx.Request.Context(), req)
->>>>>>> 50017ffb
 	if err != nil {
 		respondWithError(&c.Controller, http.StatusInternalServerError, "Failed to get source catalog", err)
 		return
@@ -212,11 +145,7 @@
 // @router /sources/:id/jobs [get]
 func (c *SourceHandler) GetSourceJobs() {
 	id := GetIDFromPath(&c.Controller)
-<<<<<<< HEAD
-	jobs, err := c.sourceService.GetSourceJobs(context.Background(), id)
-=======
 	jobs, err := c.sourceService.GetSourceJobs(c.Ctx.Request.Context(), id)
->>>>>>> 50017ffb
 	if err != nil {
 		if errors.Is(err, constants.ErrSourceNotFound) {
 			respondWithError(&c.Controller, http.StatusNotFound, "Source not found", err)
@@ -231,21 +160,7 @@
 // @router /project/:projectid/sources/versions [get]
 func (c *SourceHandler) GetSourceVersions() {
 	sourceType := c.GetString("type")
-<<<<<<< HEAD
 	versions, err := c.sourceService.GetSourceVersions(context.Background(), sourceType)
-	if err != nil {
-		status := http.StatusInternalServerError
-		msg := "Failed to get Docker versions"
-		if err.Error() == "source type is required" {
-			status = http.StatusBadRequest
-			msg = "Source type is required"
-		}
-		respondWithError(&c.Controller, status, msg, err)
-		return
-	}
-	utils.SuccessResponse(&c.Controller, map[string]interface{}{"version": versions})
-=======
-	versions, err := c.sourceService.GetSourceVersions(c.Ctx.Request.Context(), sourceType)
 	if err != nil {
 		status := http.StatusInternalServerError
 		if err.Error() == "source type is required" {
@@ -255,14 +170,11 @@
 		return
 	}
 	utils.SuccessResponse(&c.Controller, versions)
->>>>>>> 50017ffb
 }
 
 // @router /project/:projectid/sources/spec [post]
+// @router /project/:projectid/sources/spec [post]
 func (c *SourceHandler) GetProjectSourceSpec() {
-<<<<<<< HEAD
-	_ = c.Ctx.Input.Param(":projectid")
-
 	var req dto.SpecRequest
 	if err := json.Unmarshal(c.Ctx.Input.RequestBody, &req); err != nil {
 		respondWithError(&c.Controller, http.StatusBadRequest, "Invalid request format", err)
@@ -279,24 +191,5 @@
 		return
 	}
 
-	utils.SuccessResponse(&c.Controller, dto.SpecResponse{
-		Version: req.Version,
-		Type:    req.Type,
-		Spec:    specOutput.Spec,
-	})
-=======
-	var req dto.SpecRequest
-	if err := json.Unmarshal(c.Ctx.Input.RequestBody, &req); err != nil {
-		respondWithError(&c.Controller, http.StatusBadRequest, constants.ValidationInvalidRequestFormat, err)
-		return
-	}
-
-	resp, err := c.sourceService.GetSourceSpec(c.Ctx.Request.Context(), req)
-	if err != nil {
-		utils.ErrorResponse(&c.Controller, http.StatusInternalServerError, err.Error())
-		return
-	}
-
 	utils.SuccessResponse(&c.Controller, resp)
->>>>>>> 50017ffb
 }