--- conflicted
+++ resolved
@@ -60,42 +60,32 @@
 		respondWithError(&c.Controller, http.StatusInternalServerError, "Failed to create source", err)
 		return
 	}
-<<<<<<< HEAD
-=======
 
 	// Track source creation event
 	telemetry.TrackSourceCreation(context.Background(), source)
 
->>>>>>> 733a8717
 	utils.SuccessResponse(&c.Controller, req)
 }
 
 // @router /project/:projectid/sources/:id [put]
 func (c *SourceHandler) UpdateSource() {
 	id := GetIDFromPath(&c.Controller)
-<<<<<<< HEAD
 	var req dto.UpdateSourceRequest
 	if err := dto.Validate(&req); err != nil {
 		respondWithError(&c.Controller, http.StatusBadRequest, "Invalid request format", err)
-=======
+		return
+	}
 	projectID := c.Ctx.Input.Param(":projectid")
 	var req models.UpdateSourceRequest
 	if err := json.Unmarshal(c.Ctx.Input.RequestBody, &req); err != nil {
-		utils.ErrorResponse(&c.Controller, http.StatusBadRequest, "Invalid request format")
->>>>>>> 733a8717
-		return
-	}
-	if err := json.Unmarshal(c.Ctx.Input.RequestBody, &req); err != nil {
-		respondWithError(&c.Controller, http.StatusBadRequest, "Invalid request format", err)
-		return
-	}
-<<<<<<< HEAD
+		respondWithError(&c.Controller, http.StatusBadRequest, "Invalid request format", err)
+		return
+	}
 	userID := GetUserIDFromSession(&c.Controller)
 	if err := c.sourceService.UpdateSource(context.Background(), id, req, userID); err != nil {
 		respondWithError(&c.Controller, http.StatusInternalServerError, "Failed to update source", err)
 		return
 	}
-=======
 
 	// Update fields
 	existingSource.Name = req.Name
@@ -134,7 +124,6 @@
 
 	// Track sources status after update
 	telemetry.TrackSourcesStatus(context.Background())
->>>>>>> 733a8717
 	utils.SuccessResponse(&c.Controller, req)
 }
 
@@ -150,15 +139,12 @@
 		}
 		return
 	}
-<<<<<<< HEAD
 	utils.SuccessResponse(&c.Controller, resp)
-=======
 
 	telemetry.TrackSourcesStatus(context.Background())
 	utils.SuccessResponse(&c.Controller, &models.DeleteSourceResponse{
 		Name: source.Name,
 	})
->>>>>>> 733a8717
 }
 
 // @router /project/:projectid/sources/test [post]
@@ -187,9 +173,12 @@
 		respondWithError(&c.Controller, http.StatusBadRequest, "Invalid request format", err)
 		return
 	}
-<<<<<<< HEAD
 	catalog, err := c.sourceService.GetSourceCatalog(context.Background(), req)
-=======
+	if err != nil {
+		respondWithError(&c.Controller, http.StatusInternalServerError, "Failed to get source catalog", err)
+		return
+	}
+	utils.SuccessResponse(&c.Controller, catalog)
 	// Use Temporal client to get the catalog
 	var newStreams map[string]interface{}
 	if c.tempClient != nil {
@@ -202,12 +191,11 @@
 			req.JobName,
 		)
 	}
->>>>>>> 733a8717
-	if err != nil {
-		respondWithError(&c.Controller, http.StatusInternalServerError, "Failed to get source catalog", err)
-		return
-	}
-	utils.SuccessResponse(&c.Controller, catalog)
+	if err != nil {
+		utils.ErrorResponse(&c.Controller, http.StatusInternalServerError, fmt.Sprintf("Failed to get catalog: %v", err))
+		return
+	}
+	utils.SuccessResponse(&c.Controller, newStreams)
 }
 
 // @router /sources/:id/jobs [get]
@@ -228,16 +216,13 @@
 // @router /project/:projectid/sources/versions [get]
 func (c *SourceHandler) GetSourceVersions() {
 	sourceType := c.GetString("type")
-<<<<<<< HEAD
 	versions, err := c.sourceService.GetSourceVersions(context.Background(), sourceType)
-=======
 	if sourceType == "" {
 		utils.ErrorResponse(&c.Controller, http.StatusBadRequest, "source type is required")
 		return
 	}
 
 	versions, _, err := utils.GetDriverImageTags(c.Ctx.Request.Context(), fmt.Sprintf("olakego/source-%s", sourceType), true)
->>>>>>> 733a8717
 	if err != nil {
 		status := http.StatusInternalServerError
 		msg := "Failed to get Docker versions"
