--- conflicted
+++ resolved
@@ -56,21 +56,12 @@
 
 	logger.Debugf("Create source initiated project_id[%s] source_type[%s] source_name[%s] user_id[%v]",
 		projectID, req.Type, req.Name, userID)
-<<<<<<< HEAD
 
 	if err := h.etl.CreateSource(h.Ctx.Request.Context(), &req, projectID, userID); err != nil {
 		utils.ErrorResponse(&h.Controller, http.StatusInternalServerError, fmt.Sprintf("failed to create source: %s", err), err)
 		return
 	}
 
-=======
-
-	if err := h.etl.CreateSource(h.Ctx.Request.Context(), &req, projectID, userID); err != nil {
-		utils.ErrorResponse(&h.Controller, http.StatusInternalServerError, fmt.Sprintf("failed to create source: %s", err), err)
-		return
-	}
-
->>>>>>> ace41214
 	utils.SuccessResponse(&h.Controller, fmt.Sprintf("source %s created successfully", req.Name), req)
 }
 
@@ -225,16 +216,6 @@
 
 	sourceType := h.GetString("type")
 	logger.Debugf("Get source versions initiated project_id[%s] source_type[%s]", projectID, sourceType)
-<<<<<<< HEAD
-
-	versions, err := h.etl.GetSourceVersions(h.Ctx.Request.Context(), sourceType)
-	if err != nil {
-		status := http.StatusInternalServerError
-		if err.Error() == "source type is required" {
-			status = http.StatusBadRequest
-		}
-		utils.ErrorResponse(&h.Controller, status, fmt.Sprintf("failed to get source versions: %s", err), err)
-=======
 	if sourceType == "" {
 		utils.ErrorResponse(&h.Controller, http.StatusBadRequest, fmt.Sprintf("failed to get source versions: %s", err), err)
 		return
@@ -242,7 +223,6 @@
 	versions, err := h.etl.GetSourceVersions(h.Ctx.Request.Context(), sourceType)
 	if err != nil {
 		utils.ErrorResponse(&h.Controller, http.StatusInternalServerError, fmt.Sprintf("failed to get source versions: %s", err), err)
->>>>>>> ace41214
 		return
 	}
 	utils.SuccessResponse(&h.Controller, fmt.Sprintf("source %s versions fetched successfully", sourceType), versions)
@@ -255,7 +235,6 @@
 		utils.ErrorResponse(&h.Controller, http.StatusBadRequest, fmt.Sprintf("failed to validate request: %s", err), err)
 		return
 	}
-<<<<<<< HEAD
 
 	var req dto.SpecRequest
 	if err := UnmarshalAndValidate(h.Ctx.Input.RequestBody, &req); err != nil {
@@ -264,23 +243,10 @@
 	}
 
 	if err := dto.ValidateSourceType(req.Type); err != nil {
-=======
-
-	var req dto.SpecRequest
-	if err := UnmarshalAndValidate(h.Ctx.Input.RequestBody, &req); err != nil {
->>>>>>> ace41214
-		utils.ErrorResponse(&h.Controller, http.StatusBadRequest, fmt.Sprintf("failed to validate request: %s", err), err)
-		return
-	}
-
-<<<<<<< HEAD
-=======
-	if err := dto.ValidateSourceType(req.Type); err != nil {
-		utils.ErrorResponse(&h.Controller, http.StatusBadRequest, fmt.Sprintf("failed to validate request: %s", err), err)
-		return
-	}
-
->>>>>>> ace41214
+		utils.ErrorResponse(&h.Controller, http.StatusBadRequest, fmt.Sprintf("failed to validate request: %s", err), err)
+		return
+	}
+
 	logger.Debugf("Get source spec initiated project_id[%s] source_type[%s] source_version[%s]",
 		projectID, req.Type, req.Version)
 
