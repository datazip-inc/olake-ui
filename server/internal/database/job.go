package database

import (
	"fmt"
	"time"

	"github.com/beego/beego/v2/client/orm"

	"github.com/datazip/olake-ui/server/internal/constants"
	"github.com/datazip/olake-ui/server/internal/models"
	"github.com/datazip/olake-ui/server/utils"
)

// JobORM handles database operations for jobs
type JobORM struct {
	ormer     orm.Ormer
	TableName string
}

// NewJobORM creates a new instance of JobORM
func NewJobORM() *JobORM {
	return &JobORM{
		ormer:     orm.NewOrm(),
		TableName: constants.TableNameMap[constants.JobTable],
	}
}

// decryptJobConfig decrypts Config fields in related Source and Destination
func (r *JobORM) decryptJobConfig(job *models.Job) error {
	// Decrypt Source Config if loaded
	// TODO: verify why source_id and dest_id coming nil, it must not nil
	if job.SourceID != nil {
		decryptedConfig, err := utils.Decrypt(job.SourceID.Config)
		if err != nil {
			return fmt.Errorf("failed to decrypt source config: %s", err)
		}
		job.SourceID.Config = decryptedConfig
	}

	// Decrypt Destination Config if loaded
	if job.DestID != nil {
		decryptedConfig, err := utils.Decrypt(job.DestID.Config)
		if err != nil {
			return fmt.Errorf("failed to decrypt destination config: %s", err)
		}
		job.DestID.Config = decryptedConfig
	}

	return nil
}

// decryptJobSliceConfig decrypts related entities for a slice of jobs
func (r *JobORM) decryptJobSliceConfig(jobs []*models.Job) error {
	for _, job := range jobs {
		if err := r.decryptJobConfig(job); err != nil {
			return fmt.Errorf("failed to decrypt job config: %s", err)
		}
	}
	return nil
}

// Create a new job
func (r *JobORM) Create(job *models.Job) error {
	_, err := r.ormer.Insert(job)
	return err
}

// GetAll retrieves all jobs
func (r *JobORM) GetAll() ([]*models.Job, error) {
	var jobs []*models.Job
	_, err := r.ormer.QueryTable(r.TableName).RelatedSel().All(&jobs)
	if err != nil {
		return nil, fmt.Errorf("failed to get all jobs: %s", err)
	}

	// Decrypt related Source and Destination configs
	if err := r.decryptJobSliceConfig(jobs); err != nil {
		return nil, fmt.Errorf("failed to decrypt job config: %s", err)
	}

	return jobs, nil
}

// GetAllByProjectID retrieves all jobs for a specific project
func (r *JobORM) GetAllByProjectID(projectID string) ([]*models.Job, error) {
	var jobs []*models.Job

	// Query sources in the project using ORM
	var sources []models.Source
	sourceQs := r.ormer.QueryTable(constants.TableNameMap[constants.SourceTable])
	_, err := sourceQs.Filter("project_id", projectID).All(&sources)
	if err != nil {
		return nil, fmt.Errorf("failed to get sources for project ID %s: %s", projectID, err)
	}

	// Query destinations in the project using ORM
	var destinations []models.Destination
	destQs := r.ormer.QueryTable(constants.TableNameMap[constants.DestinationTable])
	_, err = destQs.Filter("project_id", projectID).All(&destinations)
	if err != nil {
		return nil, fmt.Errorf("failed to get destinations for project ID %s: %s", projectID, err)
	}

	// If no sources or destinations in the project, return empty array
	if len(sources) == 0 && len(destinations) == 0 {
		return jobs, nil
	}

	// Extract IDs for filtering
	sourceIDs := make([]int, len(sources))
	for i := range sources {
		sourceIDs[i] = sources[i].ID
	}

	destIDs := make([]int, len(destinations))
	for i := range destinations {
		destIDs[i] = destinations[i].ID
	}

	// Build query for jobs
	qs := r.ormer.QueryTable(r.TableName)

	// Create OR condition for sources and destinations
	cond := orm.NewCondition()
	if len(sourceIDs) > 0 {
		cond = cond.Or("source_id__in", sourceIDs)
	}
	if len(destIDs) > 0 {
		cond = cond.Or("dest_id__in", destIDs)
	}

	// Add RelatedSel to load the related Source and Destination objects
	_, err = qs.SetCond(cond).RelatedSel().All(&jobs)
	if err != nil {
		return nil, fmt.Errorf("failed to get jobs with related data for project ID %s: %s", projectID, err)
	}

	// Decrypt related Source and Destination configs
	if err := r.decryptJobSliceConfig(jobs); err != nil {
		return nil, fmt.Errorf("failed to decrypt job config: %s", err)
	}

	return jobs, nil
}

// GetByID retrieves a job by ID
func (r *JobORM) GetByID(id int, decrypt bool) (*models.Job, error) {
	job := &models.Job{ID: id}
	err := r.ormer.Read(job)
	if err != nil {
		return nil, fmt.Errorf("failed to get job by ID: %s", err)
	}

	// Load related entities (Source, Destination, etc.)
	_, err = r.ormer.LoadRelated(job, "SourceID")
	if err != nil {
		return nil, fmt.Errorf("failed to get job by ID: %s", err)
	}
	_, err = r.ormer.LoadRelated(job, "DestID")
	if err != nil {
		return nil, fmt.Errorf("failed to get job by ID: %s", err)
	}

	// Decrypt related Source and Destination configs
	if decrypt {
		if err := r.decryptJobConfig(job); err != nil {
			return nil, fmt.Errorf("failed to decrypt job config: %s", err)
		}
	}

	return job, nil
}

// Update a job
func (r *JobORM) Update(job *models.Job) error {
	job.UpdatedAt = time.Now()
	_, err := r.ormer.Update(job)
	return err
}

// BulkDeactivate deactivates multiple jobs by their IDs in a single query
func (r *JobORM) UpdateAllJobs(ids []int) error {
	if len(ids) == 0 {
		return nil
	}

	_, err := r.ormer.QueryTable(r.TableName).
		Filter("id__in", ids).
		Update(orm.Params{
			"active":     false,
			"updated_at": time.Now(),
		})
	return err
}

// Delete a job
func (r *JobORM) Delete(id int) error {
	_, err := r.ormer.Delete(&models.Job{ID: id})
	return err
}

// GetBySourceID retrieves all jobs associated with a source ID
func (r *JobORM) GetBySourceID(sourceID int) ([]*models.Job, error) {
	var jobs []*models.Job
	source := &models.Source{ID: sourceID}

	_, err := r.ormer.QueryTable(r.TableName).
		Filter("source_id", source).
		RelatedSel().
		All(&jobs)
	if err != nil {
		return nil, fmt.Errorf("failed to get jobs by source ID: %s", err)
	}

	// Decrypt related Source and Destination configs
	if err := r.decryptJobSliceConfig(jobs); err != nil {
		return nil, fmt.Errorf("failed to decrypt job config: %s", err)
	}

	return jobs, nil
}

// GetByDestinationID retrieves all jobs associated with a destination ID
func (r *JobORM) GetByDestinationID(destID int) ([]*models.Job, error) {
	var jobs []*models.Job
	dest := &models.Destination{ID: destID}

	_, err := r.ormer.QueryTable(r.TableName).
		Filter("dest_id", dest).
		RelatedSel().
		All(&jobs)
	if err != nil {
		return nil, fmt.Errorf("failed to get jobs by destination ID: %s", err)
	}

	// Decrypt related Source and Destination configs
	if err := r.decryptJobSliceConfig(jobs); err != nil {
		return nil, fmt.Errorf("failed to decrypt job config: %s", err)
	}

	return jobs, nil
}
<<<<<<< HEAD
func (r *JobORM) GetBySourceIDs(sourceIDs []int) ([]*models.Job, error) {
	var jobs []*models.Job
	if len(sourceIDs) == 0 {
		return jobs, nil
	}
	_, err := r.ormer.QueryTable(r.TableName).Filter("source_id__in", sourceIDs).RelatedSel().All(&jobs)
	if err != nil {
		return nil, err
	}
	return jobs, nil
}
func (r *JobORM) GetByDestinationIDs(destIDs []int) ([]*models.Job, error) {
	var jobs []*models.Job
	if len(destIDs) == 0 {
		return jobs, nil
	}
	_, err := r.ormer.QueryTable(r.TableName).Filter("dest_id__in", destIDs).RelatedSel().All(&jobs)
	if err != nil {
		return nil, err
	}
	return jobs, nil
=======

// IsJobNameUnique checks if a job name is unique within a project in the jobs table.
func (r *JobORM) IsJobNameUnique(projectID, jobName string) (bool, error) {
	count, err := r.ormer.QueryTable(r.TableName).
		Filter("name", jobName).
		Filter("project_id", projectID).
		Count()
	if err != nil {
		return false, fmt.Errorf("failed to check job name uniqueness: %w", err)
	}
	return count == 0, nil
>>>>>>> 733a8717
}<|MERGE_RESOLUTION|>--- conflicted
+++ resolved
@@ -240,7 +240,6 @@
 
 	return jobs, nil
 }
-<<<<<<< HEAD
 func (r *JobORM) GetBySourceIDs(sourceIDs []int) ([]*models.Job, error) {
 	var jobs []*models.Job
 	if len(sourceIDs) == 0 {
@@ -262,7 +261,6 @@
 		return nil, err
 	}
 	return jobs, nil
-=======
 
 // IsJobNameUnique checks if a job name is unique within a project in the jobs table.
 func (r *JobORM) IsJobNameUnique(projectID, jobName string) (bool, error) {
@@ -274,5 +272,4 @@
 		return false, fmt.Errorf("failed to check job name uniqueness: %w", err)
 	}
 	return count == 0, nil
->>>>>>> 733a8717
 }