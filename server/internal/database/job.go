--- conflicted
+++ resolved
@@ -5,15 +5,9 @@
 
 	"github.com/beego/beego/v2/client/orm"
 
-<<<<<<< HEAD
-	"github.com/datazip/olake-ui/server/internal/constants"
-	"github.com/datazip/olake-ui/server/internal/models"
-	"github.com/datazip/olake-ui/server/utils"
-=======
 	"github.com/datazip-inc/olake-ui/server/internal/constants"
 	"github.com/datazip-inc/olake-ui/server/internal/models"
 	"github.com/datazip-inc/olake-ui/server/utils"
->>>>>>> 7b6d22cd
 )
 
 // decryptJobConfig decrypts Config fields in related Source and Destination
@@ -77,64 +71,19 @@
 func (db *Database) ListJobsByProjectID(projectID string) ([]*models.Job, error) {
 	var jobs []*models.Job
 
-<<<<<<< HEAD
-	// Query sources in the project using ORM
-	var sources []models.Source
-	sourceQs := r.ormer.QueryTable(constants.TableNameMap[constants.SourceTable])
-	_, err := sourceQs.Filter("project_id", projectID).All(&sources)
-	if err != nil {
-		return nil, fmt.Errorf("failed to get sources for project ID %s: %s", projectID, err)
-	}
-
-	// Query destinations in the project using ORM
-	var destinations []models.Destination
-	destQs := r.ormer.QueryTable(constants.TableNameMap[constants.DestinationTable])
-	_, err = destQs.Filter("project_id", projectID).All(&destinations)
-=======
 	// Directly query jobs filtered by project_id — since each job already stores project_id
 	_, err := db.ormer.QueryTable(constants.TableNameMap[constants.JobTable]).
 		Filter("project_id", projectID).
 		RelatedSel().
 		OrderBy(constants.OrderByUpdatedAtDesc).
 		All(&jobs)
->>>>>>> 7b6d22cd
 	if err != nil {
 		return nil, fmt.Errorf("failed to list jobs project_id[%s]: %s", projectID, err)
 	}
 
-<<<<<<< HEAD
-	// Extract IDs for filtering
-	sourceIDs := make([]int, len(sources))
-	for i := range sources {
-		sourceIDs[i] = sources[i].ID
-	}
-
-	destIDs := make([]int, len(destinations))
-	for i := range destinations {
-		destIDs[i] = destinations[i].ID
-	}
-
-	// Build query for jobs
-	qs := r.ormer.QueryTable(r.TableName)
-
-	// Create OR condition for sources and destinations
-	cond := orm.NewCondition()
-	if len(sourceIDs) > 0 {
-		cond = cond.Or("source_id__in", sourceIDs)
-	}
-	if len(destIDs) > 0 {
-		cond = cond.Or("dest_id__in", destIDs)
-	}
-
-	// Add RelatedSel to load the related Source and Destination objects
-	_, err = qs.SetCond(cond).RelatedSel().All(&jobs)
-	if err != nil {
-		return nil, fmt.Errorf("failed to get jobs with related data for project ID %s: %s", projectID, err)
-=======
 	// If project has no jobs, return empty slice (not nil)
 	if len(jobs) == 0 {
 		return []*models.Job{}, nil
->>>>>>> 7b6d22cd
 	}
 
 	// Decrypt related Source and Destination configs
@@ -174,40 +123,7 @@
 	return job, nil
 }
 
-<<<<<<< HEAD
-// Update a job
-func (r *JobORM) Update(job *models.Job) error {
-	job.UpdatedAt = time.Now()
-	_, err := r.ormer.Update(job)
-	return err
-}
-
-// BulkDeactivate deactivates multiple jobs by their IDs in a single query
-func (r *JobORM) UpdateAllJobs(ids []int) error {
-	if len(ids) == 0 {
-		return nil
-	}
-
-	_, err := r.ormer.QueryTable(r.TableName).
-		Filter("id__in", ids).
-		Update(orm.Params{
-			"active":     false,
-			"updated_at": time.Now(),
-		})
-	return err
-}
-
-// Delete a job
-func (r *JobORM) Delete(id int) error {
-	_, err := r.ormer.Delete(&models.Job{ID: id})
-	return err
-}
-
-// GetBySourceID retrieves all jobs associated with a source ID
-func (r *JobORM) GetBySourceID(sourceID int) ([]*models.Job, error) {
-=======
 func (db *Database) GetJobsBySourceID(sourceIDs []int) ([]*models.Job, error) {
->>>>>>> 7b6d22cd
 	var jobs []*models.Job
 	if len(sourceIDs) == 0 {
 		return jobs, nil
@@ -258,7 +174,7 @@
 }
 
 // IsJobNameUnique checks if a job name is unique within a project in the jobs table.
-func (db *Database) IsJobNameUniqueInProject(projectID string, jobName string) (bool, error) {
+func (db *Database) IsJobNameUniqueInProject(projectID, jobName string) (bool, error) {
 	count, err := db.ormer.QueryTable(constants.TableNameMap[constants.JobTable]).
 		Filter("name", jobName).
 		Filter("project_id", projectID).
@@ -267,26 +183,4 @@
 		return false, fmt.Errorf("failed to check job name uniqueness project_id[%s] job_name[%s]: %s", projectID, jobName, err)
 	}
 	return count == 0, nil
-}
-func (r *JobORM) GetBySourceIDs(sourceIDs []int) ([]*models.Job, error) {
-	var jobs []*models.Job
-	if len(sourceIDs) == 0 {
-		return jobs, nil
-	}
-	_, err := r.ormer.QueryTable(r.TableName).Filter("source_id__in", sourceIDs).RelatedSel().All(&jobs)
-	if err != nil {
-		return nil, err
-	}
-	return jobs, nil
-}
-func (r *JobORM) GetByDestinationIDs(destIDs []int) ([]*models.Job, error) {
-	var jobs []*models.Job
-	if len(destIDs) == 0 {
-		return jobs, nil
-	}
-	_, err := r.ormer.QueryTable(r.TableName).Filter("dest_id__in", destIDs).RelatedSel().All(&jobs)
-	if err != nil {
-		return nil, err
-	}
-	return jobs, nil
 }