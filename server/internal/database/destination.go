--- conflicted
+++ resolved
@@ -1,12 +1,9 @@
 package database
 
 import (
-<<<<<<< HEAD
-=======
 	"fmt"
 	"time"
 
->>>>>>> aa8dc96b
 	"github.com/beego/beego/v2/client/orm"
 
 	"github.com/datazip/olake-frontend/server/internal/constants"
@@ -40,10 +37,6 @@
 }
 
 func (r *DestinationORM) Create(destination *models.Destination) error {
-<<<<<<< HEAD
-	// ORM will automatically set CreatedAt and UpdatedAt due to auto_now_add and auto_now tags
-	_, err := r.ormer.Insert(destination)
-=======
 	// Encrypt config before saving
 	eConfig, err := utils.Encrypt(destination.Config)
 	if err != nil {
@@ -51,7 +44,6 @@
 	}
 	destination.Config = eConfig
 	_, err = r.ormer.Insert(destination)
->>>>>>> aa8dc96b
 	return err
 }
 
@@ -102,10 +94,6 @@
 }
 
 func (r *DestinationORM) Update(destination *models.Destination) error {
-<<<<<<< HEAD
-	// ORM will automatically update UpdatedAt due to auto_now tag
-	_, err := r.ormer.Update(destination)
-=======
 	destination.UpdatedAt = time.Now()
 
 	// Encrypt config before saving
@@ -115,7 +103,6 @@
 	}
 	destination.Config = eConfig
 	_, err = r.ormer.Update(destination)
->>>>>>> aa8dc96b
 	return err
 }
 
