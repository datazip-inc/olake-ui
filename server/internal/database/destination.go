package database

import (
	"fmt"

<<<<<<< HEAD
	"github.com/beego/beego/v2/client/orm"

	"github.com/datazip/olake-ui/server/internal/constants"
	"github.com/datazip/olake-ui/server/internal/models"
	"github.com/datazip/olake-ui/server/utils"
=======
	"github.com/datazip-inc/olake-ui/server/internal/constants"
	"github.com/datazip-inc/olake-ui/server/internal/models"
	"github.com/datazip-inc/olake-ui/server/utils"
>>>>>>> 7b6d22cd
)

// decryptDestinationSliceConfigs decrypts config fields for a slice of destinations
func (db *Database) decryptDestinationSliceConfigs(destinations []*models.Destination) error {
	for _, dest := range destinations {
		dConfig, err := utils.Decrypt(dest.Config)
		if err != nil {
			return fmt.Errorf("failed to decrypt destination config id[%d]: %s", dest.ID, err)
		}
		dest.Config = dConfig
	}
	return nil
}

func (db *Database) CreateDestination(destination *models.Destination) error {
	// Encrypt config before saving
	eConfig, err := utils.Encrypt(destination.Config)
	if err != nil {
		return fmt.Errorf("failed to encrypt destination config id[%d]: %s", destination.ID, err)
	}
	destination.Config = eConfig
	_, err = db.ormer.Insert(destination)
	return err
}

func (db *Database) ListDestinations() ([]*models.Destination, error) {
	var destinations []*models.Destination
	_, err := db.ormer.QueryTable(constants.TableNameMap[constants.DestinationTable]).RelatedSel().OrderBy(constants.OrderByUpdatedAtDesc).All(&destinations)
	if err != nil {
		return nil, fmt.Errorf("failed to list destinations: %s", err)
	}

	// Decrypt config after reading
	if err := db.decryptDestinationSliceConfigs(destinations); err != nil {
		return nil, err
	}

	return destinations, nil
}

func (db *Database) ListDestinationsByProjectID(projectID string) ([]*models.Destination, error) {
	var destinations []*models.Destination
	_, err := db.ormer.QueryTable(constants.TableNameMap[constants.DestinationTable]).Filter("project_id", projectID).RelatedSel().OrderBy(constants.OrderByUpdatedAtDesc).All(&destinations)
	if err != nil {
		return nil, fmt.Errorf("failed to list destinations project_id[%s]: %s", projectID, err)
	}

	// Decrypt config after reading
	if err := db.decryptDestinationSliceConfigs(destinations); err != nil {
		return nil, err
	}

	return destinations, nil
}

func (db *Database) GetDestinationByID(id int) (*models.Destination, error) {
	destination := &models.Destination{ID: id}
	err := db.ormer.Read(destination)
	if err != nil {
		return nil, fmt.Errorf("failed to get destination id[%d]: %s", id, err)
	}

	// Decrypt config after reading
	dConfig, err := utils.Decrypt(destination.Config)
	if err != nil {
		return nil, fmt.Errorf("failed to decrypt destination config id[%d]: %s", destination.ID, err)
	}
	destination.Config = dConfig
	return destination, nil
}

func (db *Database) UpdateDestination(destination *models.Destination) error {
	// Encrypt config before saving
	eConfig, err := utils.Encrypt(destination.Config)
	if err != nil {
		return fmt.Errorf("failed to encrypt destination[%d] config: %s", destination.ID, err)
	}
	destination.Config = eConfig
	_, err = db.ormer.Update(destination)
	return err
}

func (db *Database) DeleteDestination(id int) error {
	destination := &models.Destination{ID: id}
	// Use ORM's Delete method which will automatically handle the soft delete
	// by setting the DeletedAt field due to the ORM tags in BaseModel
<<<<<<< HEAD
	_, err := r.ormer.Delete(destination)
=======
	_, err := db.ormer.Delete(destination)
>>>>>>> 7b6d22cd
	return err
}<|MERGE_RESOLUTION|>--- conflicted
+++ resolved
@@ -3,17 +3,9 @@
 import (
 	"fmt"
 
-<<<<<<< HEAD
-	"github.com/beego/beego/v2/client/orm"
-
-	"github.com/datazip/olake-ui/server/internal/constants"
-	"github.com/datazip/olake-ui/server/internal/models"
-	"github.com/datazip/olake-ui/server/utils"
-=======
 	"github.com/datazip-inc/olake-ui/server/internal/constants"
 	"github.com/datazip-inc/olake-ui/server/internal/models"
 	"github.com/datazip-inc/olake-ui/server/utils"
->>>>>>> 7b6d22cd
 )
 
 // decryptDestinationSliceConfigs decrypts config fields for a slice of destinations
@@ -100,10 +92,6 @@
 	destination := &models.Destination{ID: id}
 	// Use ORM's Delete method which will automatically handle the soft delete
 	// by setting the DeletedAt field due to the ORM tags in BaseModel
-<<<<<<< HEAD
-	_, err := r.ormer.Delete(destination)
-=======
 	_, err := db.ormer.Delete(destination)
->>>>>>> 7b6d22cd
 	return err
 }