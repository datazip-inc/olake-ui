--- conflicted
+++ resolved
@@ -15,19 +15,11 @@
 	Version  string      `json:"version"`
 	Type     string      `json:"type"`
 	Spec     interface{} `json:"spec" orm:"type(jsonb)"`
-<<<<<<< HEAD
-	UISchema interface{} `json:"uischema" orm:"type(jsonb)"`
-}
-type SpecOutput struct {
-	Spec     map[string]interface{} `json:"spec"`
-	UISchema map[string]interface{} `json:"uischema"`
-=======
 	UISchema string `json:"uischema"`
 }
 type SpecOutput struct {
 	Spec     map[string]interface{} `json:"spec"`
 	UISchema string `json:"uischema"`
->>>>>>> 982da2c2
 }
 
 // Reuse generic API response with generics
