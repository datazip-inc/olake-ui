package dto

// Common fields for source/destination config
// source and destination are driver in olake cli
type DriverConfig struct {
	ID      *int   `json:"id,omitempty"`
	Name    string `json:"name"`
	Type    string `json:"type"`
	Version string `json:"version"`
	Source  string `json:"source_type"`
	Config  string `json:"config" orm:"type(jsonb)"`
}

type LoginRequest struct {
	Username string `json:"username" validate:"required"`
	Password string `json:"password" validate:"required"`
}

type SpecRequest struct {
	Type    string `json:"type" validate:"required"`
	Version string `json:"version" validate:"required"`
}

// check unique job name request
type CheckUniqueNameRequest struct {
	Name       string `json:"name" validate:"required"`
	EntityType string `json:"entity_type" validate:"required,oneof=job source destination"`
}

// Test connection requests
type SourceTestConnectionRequest struct {
	Type    string `json:"type" validate:"required"`
	Version string `json:"version" validate:"required"`
	Config  string `json:"config" orm:"type(jsonb)" validate:"required"`
}
type StreamsRequest struct {
	Name    string `json:"name" validate:"required"`
	Type    string `json:"type" validate:"required"`
	Version string `json:"version" validate:"required"`
	Config  string `json:"config" orm:"type(jsonb)" validate:"required"`
	JobID   int    `json:"job_id" validate:"required"`
	JobName string `json:"job_name" validate:"required"`
}

// TODO: frontend needs to send only version no need for source version
type DestinationTestConnectionRequest struct {
	Type          string `json:"type" validate:"required"`
	Version       string `json:"version" validate:"required"`
	Config        string `json:"config" validate:"required"`
	SourceType    string `json:"source_type"`
	SourceVersion string `json:"source_version"`
}

type CreateSourceRequest struct {
	Name    string `json:"name" validate:"required"`
	Type    string `json:"type" validate:"required"`
	Version string `json:"version" validate:"required"`
	Config  string `json:"config" orm:"type(jsonb)" validate:"required"`
}

type UpdateSourceRequest struct {
	Name    string `json:"name" validate:"required"`
	Type    string `json:"type" validate:"required"`
	Version string `json:"version" validate:"required"`
	Config  string `json:"config" orm:"type(jsonb)" validate:"required"`
}

type CreateDestinationRequest struct {
	Name    string `json:"name" validate:"required"`
	Type    string `json:"type" validate:"required"`
	Version string `json:"version" validate:"required"`
	Config  string `json:"config" orm:"type(jsonb)" validate:"required"`
}

type UpdateDestinationRequest struct {
	Name    string `json:"name" validate:"required"`
	Type    string `json:"type" validate:"required"`
	Version string `json:"version" validate:"required"`
	Config  string `json:"config" orm:"type(jsonb)" validate:"required"`
}

type CreateJobRequest struct {
	Name          string        `json:"name" validate:"required"`
	Source        *DriverConfig `json:"source" validate:"required"`
	Destination   *DriverConfig `json:"destination" validate:"required"`
	Frequency     string        `json:"frequency" validate:"required"`
	StreamsConfig string        `json:"streams_config" orm:"type(jsonb)" validate:"required"`
	Activate      bool          `json:"activate,omitempty"`
}

type UpdateJobRequest struct {
	Name              string        `json:"name" validate:"required"`
	Source            *DriverConfig `json:"source" validate:"required"`
	Destination       *DriverConfig `json:"destination" validate:"required"`
	Frequency         string        `json:"frequency" validate:"required"`
	StreamsConfig     string        `json:"streams_config" orm:"type(jsonb)" validate:"required"`
	DifferenceStreams string        `json:"difference_streams,omitempty"`
	Activate          bool          `json:"activate,omitempty"`
}

type StreamDifferenceRequest struct {
	UpdatedStreamsConfig string `json:"updated_streams_config" validate:"required"`
}

type JobTaskRequest struct {
	FilePath string `json:"file_path" validate:"required"`
}

type JobStatusRequest struct {
	Activate bool `json:"activate"`
}

<<<<<<< HEAD
type PatchProjectSettingsPayload struct {
	ID              int    `json:"id"`
	ProjectID       string `json:"project_id" validate:"required"`
	WebhookAlertURL string `json:"webhook_alert_url"`
=======
type UpdateSyncTelemetryRequest struct {
	JobID       int    `json:"job_id"`
	WorkflowID  string `json:"workflow_id"`
	Event       string `json:"event"`
	Environment string `json:"environment"`
>>>>>>> 178999d1
}<|MERGE_RESOLUTION|>--- conflicted
+++ resolved
@@ -110,16 +110,15 @@
 	Activate bool `json:"activate"`
 }
 
-<<<<<<< HEAD
-type PatchProjectSettingsPayload struct {
+type UpdateProjectSettingsRequest struct {
 	ID              int    `json:"id"`
 	ProjectID       string `json:"project_id" validate:"required"`
 	WebhookAlertURL string `json:"webhook_alert_url"`
-=======
+}
+
 type UpdateSyncTelemetryRequest struct {
 	JobID       int    `json:"job_id"`
 	WorkflowID  string `json:"workflow_id"`
 	Event       string `json:"event"`
 	Environment string `json:"environment"`
->>>>>>> 178999d1
 }