package dto

type JSONResponse struct {
	Success bool        `json:"success"`
	Message string      `json:"message"`
	Data    interface{} `json:"data,omitempty"`
}

type SpecResponse struct {
	Version string      `json:"version"`
	Type    string      `json:"type"`
	Spec    interface{} `json:"spec" orm:"type(jsonb)"`
}
type SpecOutput struct {
	Spec map[string]interface{} `json:"spec"`
}

type DeleteSourceResponse struct {
	Name string `json:"name"`
}

type DeleteDestinationResponse struct {
	Name string `json:"name"`
}

type JobStatus struct {
	Activate bool `json:"activate"`
}

// JobNameCheckResponse
type CheckUniqueJobNameResponse struct {
	Unique bool `json:"unique"`
}

// TestConnectionResponse
type TestConnectionResponse struct {
	ConnectionResult map[string]interface{}   `json:"connection_result"`
	Logs             []map[string]interface{} `json:"logs"`
}

type StreamDifferenceResponse struct {
	DifferenceStreams map[string]interface{} `json:"difference_streams"`
}

type ClearDestinationStatusResponse struct {
	Running bool `json:"running"`
}

// Job response
type JobResponse struct {
	ID            int          `json:"id"`
	Name          string       `json:"name"`
	Source        DriverConfig `json:"source"`
	Destination   DriverConfig `json:"destination"`
	StreamsConfig string       `json:"streams_config"`
	Frequency     string       `json:"frequency"`
	LastRunTime   string       `json:"last_run_time,omitempty"`
	LastRunState  string       `json:"last_run_state,omitempty"`
	LastRunType   string       `json:"last_run_type,omitempty"` // "sync" | "clear-destination"
	CreatedAt     string       `json:"created_at"`
	UpdatedAt     string       `json:"updated_at"`
	Activate      bool         `json:"activate"`
	CreatedBy     string       `json:"created_by,omitempty"`
	UpdatedBy     string       `json:"updated_by,omitempty"`
}

type JobTask struct {
	Runtime   string `json:"runtime"`
	StartTime string `json:"start_time"`
	Status    string `json:"status"`
	FilePath  string `json:"file_path"`
	JobType   string `json:"job_type"` // "sync" | "clear-destination"
}

type SourceDataItem struct {
	ID        int           `json:"id"`
	Name      string        `json:"name"`
	Type      string        `json:"type"`
	Version   string        `json:"version"`
	Config    string        `json:"config"`
	CreatedAt string        `json:"created_at"`
	UpdatedAt string        `json:"updated_at"`
	CreatedBy string        `json:"created_by"`
	UpdatedBy string        `json:"updated_by"`
	Jobs      []JobDataItem `json:"jobs"`
}

type DestinationDataItem struct {
	ID        int           `json:"id"`
	Name      string        `json:"name"`
	Type      string        `json:"type"`
	Version   string        `json:"version"`
	Config    string        `json:"config"`
	CreatedAt string        `json:"created_at"`
	UpdatedAt string        `json:"updated_at"`
	CreatedBy string        `json:"created_by"`
	UpdatedBy string        `json:"updated_by"`
	Jobs      []JobDataItem `json:"jobs"`
}

type JobDataItem struct {
	Name            string `json:"name"`
	ID              int    `json:"id"`
	Activate        bool   `json:"activate"`
	SourceName      string `json:"source_name,omitempty"`
	SourceType      string `json:"source_type,omitempty"`
	DestinationName string `json:"destination_name,omitempty"`
	DestinationType string `json:"destination_type,omitempty"`
	LastRunTime     string `json:"last_run_time,omitempty"`
	LastRunState    string `json:"last_run_state,omitempty"`
}

<<<<<<< HEAD
type TaskLogsResponse struct {
	Logs         []map[string]interface{} `json:"logs"`
	OlderCursor  int64                    `json:"older_cursor"`
	NewerCursor  int64                    `json:"newer_cursor"`
	HasMoreOlder bool                     `json:"has_more_older"`
	HasMoreNewer bool                     `json:"has_more_newer"`
=======
type ProjectSettingsResponse struct {
	ID              int    `json:"id"`
	ProjectID       string `json:"project_id"`
	WebhookAlertURL string `json:"webhook_alert_url"`
>>>>>>> 3ea9b095
}<|MERGE_RESOLUTION|>--- conflicted
+++ resolved
@@ -110,17 +110,16 @@
 	LastRunState    string `json:"last_run_state,omitempty"`
 }
 
-<<<<<<< HEAD
 type TaskLogsResponse struct {
 	Logs         []map[string]interface{} `json:"logs"`
 	OlderCursor  int64                    `json:"older_cursor"`
 	NewerCursor  int64                    `json:"newer_cursor"`
 	HasMoreOlder bool                     `json:"has_more_older"`
 	HasMoreNewer bool                     `json:"has_more_newer"`
-=======
+}
+
 type ProjectSettingsResponse struct {
 	ID              int    `json:"id"`
 	ProjectID       string `json:"project_id"`
 	WebhookAlertURL string `json:"webhook_alert_url"`
->>>>>>> 3ea9b095
 }