package temporal

import (
	"context"
	"fmt"

	"github.com/datazip/olake-frontend/server/internal/docker"
	"go.temporal.io/sdk/activity"
)

// DiscoverCatalogActivity runs the discover command to get catalog data
func DiscoverCatalogActivity(ctx context.Context, params *ActivityParams) (map[string]interface{}, error) {
	logger := activity.GetLogger(ctx)
	logger.Info("Starting sync activity",
		"sourceType", params.SourceType,
		"workflowID", params.WorkflowID)

	// Create a Docker runner with the default config directory
	runner := docker.NewRunner(docker.DefaultConfigDir)

	// Record heartbeat
	activity.RecordHeartbeat(ctx, "Running sync command")

	// Execute the sync operation
	result, err := runner.GetCatalog(
		ctx,
		params.SourceType,
		params.Version,
		params.Config,
		params.WorkflowID,
		params.StreamsConfig,
	)
	if err != nil {
		logger.Error("Sync command failed", "error", err)
		return result, fmt.Errorf("sync command failed: %v", err)
	}

	return result, nil
}

// // GetSpecActivity runs the spec command to get connector specifications
// func GetSpecActivity(ctx context.Context, params ActivityParams) (map[string]interface{}, error) {
// 	params.Command = docker.Spec
// 	return ExecuteDockerCommandActivity(ctx, params)
// }

// TestConnectionActivity runs the check command to test connection
func TestConnectionActivity(ctx context.Context, params *ActivityParams) (map[string]interface{}, error) {
	// Create a Docker runner with the default config directory
<<<<<<< HEAD
	runner := docker.NewRunner(docker.DefaultConfigDir)
	resp, err := runner.TestConnection(params.Flag, params.SourceType, params.Version, params.Config, params.WorkflowID)
=======
	runner := docker.NewRunner(docker.GetDefaultConfigDir())
	resp, err := runner.TestConnection(ctx, params.Flag, params.SourceType, params.Version, params.Config, params.WorkflowID)
>>>>>>> aa8dc96b
	return resp, err
}

// SyncActivity runs the sync command to transfer data between source and destination
func SyncActivity(ctx context.Context, params *SyncParams) (map[string]interface{}, error) {
	// Get activity logger
	logger := activity.GetLogger(ctx)
	logger.Info("Starting sync activity",
		"jobId", params.JobID,
		"workflowID", params.WorkflowID)
	// Create a Docker runner with the default config directory
	runner := docker.NewRunner(docker.DefaultConfigDir)
	// Record heartbeat
	activity.RecordHeartbeat(ctx, "Running sync command")
	// Execute the sync operation
	result, err := runner.RunSync(
		ctx,
		params.JobID,
		params.WorkflowID,
	)
	if err != nil {
		logger.Error("Sync command failed", "error", err)
		return result, fmt.Errorf("sync command failed: %v", err)
	}

	return result, nil
}<|MERGE_RESOLUTION|>--- conflicted
+++ resolved
@@ -47,13 +47,8 @@
 // TestConnectionActivity runs the check command to test connection
 func TestConnectionActivity(ctx context.Context, params *ActivityParams) (map[string]interface{}, error) {
 	// Create a Docker runner with the default config directory
-<<<<<<< HEAD
 	runner := docker.NewRunner(docker.DefaultConfigDir)
-	resp, err := runner.TestConnection(params.Flag, params.SourceType, params.Version, params.Config, params.WorkflowID)
-=======
-	runner := docker.NewRunner(docker.GetDefaultConfigDir())
 	resp, err := runner.TestConnection(ctx, params.Flag, params.SourceType, params.Version, params.Config, params.WorkflowID)
->>>>>>> aa8dc96b
 	return resp, err
 }
 
