--- conflicted
+++ resolved
@@ -7,17 +7,10 @@
 	"time"
 
 	"github.com/beego/beego/v2/server/web"
-<<<<<<< HEAD
 	"github.com/datazip/olake-ui/server/internal/constants"
 	"github.com/datazip/olake-ui/server/internal/models"
 	"github.com/datazip/olake-ui/server/internal/telemetry"
 	"github.com/datazip/olake-ui/server/utils"
-=======
-	"github.com/datazip/olake-frontend/server/internal/constants"
-	"github.com/datazip/olake-frontend/server/internal/docker"
-	"github.com/datazip/olake-frontend/server/internal/models"
-	"github.com/datazip/olake-frontend/server/utils"
->>>>>>> 722a6150
 	"go.temporal.io/api/enums/v1"
 	"go.temporal.io/api/workflowservice/v1"
 	"go.temporal.io/sdk/client"
@@ -113,7 +106,6 @@
 	}
 }
 
-<<<<<<< HEAD
 func GetTimeout(op Command) time.Duration {
 	switch op {
 	case Discover:
@@ -167,18 +159,6 @@
 		JobID:         0,
 		Timeout:       GetTimeout(Discover),
 		OutputFile:    "streams.json",
-=======
-// GetCatalog runs a workflow to discover catalog data
-func (c *Client) GetCatalog(ctx context.Context, sourceType, version, config, streamsConfig, jobName string) (map[string]interface{}, error) {
-	params := &ActivityParams{
-		SourceType:    sourceType,
-		Version:       version,
-		Config:        config,
-		WorkflowID:    fmt.Sprintf("discover-catalog-%s-%d", sourceType, time.Now().Unix()),
-		Command:       docker.Discover,
-		StreamsConfig: streamsConfig,
-		JobName:       jobName,
->>>>>>> 722a6150
 	}
 
 	workflowOptions := client.StartWorkflowOptions{
@@ -209,42 +189,6 @@
 	return logResult, nil
 }
 
-<<<<<<< HEAD
-=======
-// FetchSpec runs a workflow to fetch connector specifications
-func (c *Client) FetchSpec(ctx context.Context, destinationType, sourceType, version string) (models.SpecOutput, error) {
-	// spec version >= DefaultSpecVersion is required
-	if semver.Compare(version, constants.DefaultSpecVersion) < 0 {
-		version = constants.DefaultSpecVersion
-	}
-
-	params := &ActivityParams{
-		SourceType:      sourceType,
-		Version:         version,
-		WorkflowID:      fmt.Sprintf("fetch-spec-%s-%d", sourceType, time.Now().Unix()),
-		DestinationType: destinationType,
-	}
-
-	workflowOptions := client.StartWorkflowOptions{
-		ID:        params.WorkflowID,
-		TaskQueue: TaskQueue,
-	}
-
-	run, err := c.temporalClient.ExecuteWorkflow(ctx, workflowOptions, FetchSpecWorkflow, params)
-	if err != nil {
-		return models.SpecOutput{}, fmt.Errorf("failed to execute fetch spec workflow: %v", err)
-	}
-
-	var result models.SpecOutput
-	if err := run.Get(ctx, &result); err != nil {
-		return models.SpecOutput{}, fmt.Errorf("workflow execution failed: %v", err)
-	}
-
-	return result, nil
-}
-
-// TestConnection runs a workflow to test connection
->>>>>>> 722a6150
 func (c *Client) TestConnection(ctx context.Context, flag, sourceType, version, config string) (map[string]interface{}, error) {
 	workflowID := fmt.Sprintf("test-connection-%s-%d", sourceType, time.Now().Unix())
 
