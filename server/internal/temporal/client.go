package temporal

import (
	"context"
	"fmt"
	"os"
	"time"

	"github.com/beego/beego/v2/server/web"
	"github.com/datazip/olake-ui/server/internal/constants"
<<<<<<< HEAD
	"github.com/datazip/olake-ui/server/internal/dto"
	"github.com/datazip/olake-ui/server/internal/models"
	"github.com/datazip/olake-ui/server/internal/telemetry"
=======
	"github.com/datazip/olake-ui/server/internal/docker"
	"github.com/datazip/olake-ui/server/internal/dto"
>>>>>>> 50017ffb
	"github.com/datazip/olake-ui/server/utils"
	"go.temporal.io/api/enums/v1"
	"go.temporal.io/api/workflowservice/v1"
	"go.temporal.io/sdk/client"
	"golang.org/x/mod/semver"
)

var (
	TemporalAddress string
)

// SyncAction represents the type of action to perform
type SyncAction string

// Command represents the command to execute
type Command string

// ExecutionRequest is the request body for the workflow
type ExecutionRequest struct {
	Type          string        `json:"type"`
	Command       Command       `json:"command"`
	ConnectorType string        `json:"connector_type"`
	Version       string        `json:"version"`
	Args          []string      `json:"args"`
	Configs       []JobConfig   `json:"configs"`
	WorkflowID    string        `json:"workflow_id"`
	JobID         int           `json:"job_id"`
	Timeout       time.Duration `json:"timeout"`
	OutputFile    string        `json:"output_file"` // to get the output file from the workflow
}

type JobConfig struct {
	Name string `json:"name"`
	Data string `json:"data"`
}

const (
	// TaskQueue is the default task queue for Olake Docker workflows
	TaskQueue = "OLAKE_DOCKER_TASK_QUEUE"

	ActionCreate  SyncAction = "create"
	ActionUpdate  SyncAction = "update"
	ActionDelete  SyncAction = "delete"
	ActionTrigger SyncAction = "trigger"
	ActionPause   SyncAction = "pause"
	ActionUnpause SyncAction = "unpause"

	Discover Command = "discover"
	Check    Command = "check"
	Sync     Command = "sync"
	Spec     Command = "spec"
)

func init() {
	TemporalAddress = web.AppConfig.DefaultString("TEMPORAL_ADDRESS", "localhost:7233")
}

// Client provides methods to interact with Temporal
type Client struct {
	temporalClient client.Client
}

// NewClient creates a new Temporal client
func NewClient() (*Client, error) {
	c, err := client.Dial(client.Options{
		HostPort: TemporalAddress,
	})
	if err != nil {
		return nil, fmt.Errorf("failed to create Temporal client: %v", err)
	}

	return &Client{
		temporalClient: c,
	}, nil
}

func (c *Client) Close() {
	if c.temporalClient != nil {
		c.temporalClient.Close()
	}
}
func (c *Client) GetClient() client.Client {
	return c.temporalClient
}

func (c *Client) GetClient() client.Client {
	return c.temporalClient
}

func (c *Client) GetCatalog(ctx context.Context, jobName, sourceType, version, config, streamsConfig string) (map[string]interface{}, error) {
	workflowID := fmt.Sprintf("discover-catalog-%s-%d", sourceType, time.Now().Unix())

	configs := []JobConfig{
		{Name: "config.json", Data: config},
		{Name: "streams.json", Data: streamsConfig},
		{Name: "user_id.txt", Data: telemetry.GetTelemetryUserID()},
	}

	cmdArgs := []string{
		"discover",
		"--config",
		"/mnt/config/config.json",
	}

	if jobName != "" && semver.Compare(version, "v0.2.0") >= 0 {
		cmdArgs = append(cmdArgs, "--destination-database-prefix", jobName)
	}

	if streamsConfig != "" {
		cmdArgs = append(cmdArgs, "--catalog", "/mnt/config/streams.json")
	}
	if encryptionKey := os.Getenv(constants.EncryptionKey); encryptionKey != "" {
		cmdArgs = append(cmdArgs, "--encryption-key", encryptionKey)
	}

	req := &ExecutionRequest{
		Type:          "docker",
		Command:       Discover,
		ConnectorType: sourceType,
		Version:       version,
		Args:          cmdArgs,
		Configs:       configs,
		WorkflowID:    workflowID,
		JobID:         0,
		Timeout:       GetWorkflowTimeout(Discover),
		OutputFile:    "streams.json",
	}

	workflowOptions := client.StartWorkflowOptions{
		ID:        workflowID,
		TaskQueue: TaskQueue,
	}

	run, err := c.temporalClient.ExecuteWorkflow(ctx, workflowOptions, "ExecuteWorkflow", req)
	if err != nil {
		return nil, fmt.Errorf("failed to execute discover workflow: %v", err)
	}

	result, err := ExtractWorkflowResponse(ctx, run)
	if err != nil {
		return nil, fmt.Errorf("failed to extract workflow response: %v", err)
	}

	return result, nil
}

<<<<<<< HEAD
func (c *Client) TestConnection(ctx context.Context, flag, sourceType, version, config string) (map[string]interface{}, error) {
	workflowID := fmt.Sprintf("test-connection-%s-%d", sourceType, time.Now().Unix())

	configs := []JobConfig{
		{Name: "config.json", Data: config},
		{Name: "user_id.txt", Data: telemetry.GetTelemetryUserID()},
	}

	cmdArgs := []string{
		"check",
		fmt.Sprintf("--%s", flag),
		"/mnt/config/config.json",
	}
	if encryptionKey := os.Getenv(constants.EncryptionKey); encryptionKey != "" {
		cmdArgs = append(cmdArgs, "--encryption-key", encryptionKey)
=======
// FetchSpec runs a workflow to fetch connector specifications
func (c *Client) FetchSpec(ctx context.Context, destinationType, sourceType, version string) (dto.SpecOutput, error) {
	// spec version >= DefaultSpecVersion is required
	if semver.Compare(version, constants.DefaultSpecVersion) < 0 {
		version = constants.DefaultSpecVersion
>>>>>>> 50017ffb
	}

	req := &ExecutionRequest{
		Type:          "docker",
		Command:       Check,
		ConnectorType: sourceType,
		Version:       version,
		Args:          cmdArgs,
		Configs:       configs,
		WorkflowID:    workflowID,
		Timeout:       GetWorkflowTimeout(Check),
	}

	workflowOptions := client.StartWorkflowOptions{
		ID:        workflowID,
		TaskQueue: TaskQueue,
	}

	run, err := c.temporalClient.ExecuteWorkflow(ctx, workflowOptions, "ExecuteWorkflow", req)
	if err != nil {
<<<<<<< HEAD
		return nil, fmt.Errorf("failed to execute test connection workflow: %v", err)
	}

	result, err := ExtractWorkflowResponse(ctx, run)
	if err != nil {
		return nil, fmt.Errorf("failed to extract workflow response: %v", err)
=======
		return dto.SpecOutput{}, fmt.Errorf("failed to execute fetch spec workflow: %v", err)
	}

	var result dto.SpecOutput
	if err := run.Get(ctx, &result); err != nil {
		return dto.SpecOutput{}, fmt.Errorf("workflow execution failed: %v", err)
>>>>>>> 50017ffb
	}

	connectionStatus, ok := result["connectionStatus"].(map[string]interface{})
	if !ok || connectionStatus == nil {
		return nil, fmt.Errorf("connection status not found")
	}

	status, statusOk := connectionStatus["status"].(string)
	message, _ := connectionStatus["message"].(string) // message is optional
	if !statusOk {
		return nil, fmt.Errorf("connection status not found")
	}

	return map[string]interface{}{
		"message": message,
		"status":  status,
	}, nil
}

// FetchSpec runs a workflow to fetch connector specifications
func (c *Client) FetchSpec(ctx context.Context, destinationType, sourceType, version string) (dto.SpecOutput, error) {
	workflowID := fmt.Sprintf("fetch-spec-%s-%d", sourceType, time.Now().Unix())

	// spec version >= DefaultSpecVersion is required
	if semver.Compare(version, constants.DefaultSpecVersion) < 0 {
		version = constants.DefaultSpecVersion
	}

	cmdArgs := []string{
		"spec",
	}
	if destinationType != "" {
		cmdArgs = append(cmdArgs, "--destination-type", destinationType)
	}

	req := &ExecutionRequest{
		Type:          "docker",
		Command:       Spec,
		ConnectorType: sourceType,
		Version:       version,
		Args:          cmdArgs,
		Configs:       nil,
		WorkflowID:    workflowID,
		JobID:         0,
		Timeout:       GetWorkflowTimeout(Spec),
		OutputFile:    "",
	}

	workflowOptions := client.StartWorkflowOptions{
		ID:        workflowID,
		TaskQueue: TaskQueue,
	}

	run, err := c.temporalClient.ExecuteWorkflow(ctx, workflowOptions, "ExecuteWorkflow", req)
	if err != nil {
		return dto.SpecOutput{}, fmt.Errorf("failed to execute discover workflow: %v", err)
	}

	result, err := ExtractWorkflowResponse(ctx, run)
	if err != nil {
		return dto.SpecOutput{}, fmt.Errorf("failed to extract workflow response: %v", err)
	}

	return dto.SpecOutput{
		Spec: result,
	}, nil
}

func (c *Client) ManageSync(ctx context.Context, job *models.Job, action SyncAction) (map[string]interface{}, error) {
	workflowID := fmt.Sprintf("sync-%s-%d", job.ProjectID, job.ID)
	scheduleID := fmt.Sprintf("schedule-%s", workflowID)

	handle := c.temporalClient.ScheduleClient().GetHandle(ctx, scheduleID)
	_, err := handle.Describe(ctx)
	scheduleExists := err == nil
	if action != ActionCreate && !scheduleExists {
		return nil, fmt.Errorf("schedule does not exist")
	}
	switch action {
	case ActionCreate:
		if job.Frequency == "" {
			return nil, fmt.Errorf("frequency is required for creating schedule")
		}
		if scheduleExists {
			return nil, fmt.Errorf("schedule already exists")
		}
		return c.createSchedule(ctx, job, scheduleID, workflowID)

	case ActionUpdate:
		if job.Frequency == "" {
			return nil, fmt.Errorf("frequency is required for updating schedule")
		}
		return c.updateSchedule(ctx, handle, job)

	case ActionDelete:
		if err := handle.Delete(ctx); err != nil {
			return nil, fmt.Errorf("failed to delete schedule: %s", err)
		}
		return map[string]interface{}{"message": "Schedule deleted successfully"}, nil

	case ActionTrigger:
		if err := handle.Trigger(ctx, client.ScheduleTriggerOptions{
			Overlap: enums.SCHEDULE_OVERLAP_POLICY_SKIP,
		}); err != nil {
			return nil, fmt.Errorf("failed to trigger schedule: %s", err)
		}
		return map[string]interface{}{"message": "Schedule triggered successfully"}, nil
	case ActionPause:
		if err := handle.Pause(ctx, client.SchedulePauseOptions{
			Note: "Paused via API",
		}); err != nil {
			return nil, fmt.Errorf("failed to pause schedule: %s", err)
		}
		return map[string]interface{}{"message": "Schedule paused successfully"}, nil

	case ActionUnpause:
		if err := handle.Unpause(ctx, client.ScheduleUnpauseOptions{
			Note: "Unpaused via API",
		}); err != nil {
			return nil, fmt.Errorf("failed to unpause schedule: %s", err)
		}
		return map[string]interface{}{"message": "Schedule unpaused successfully"}, nil

	default:
		return nil, fmt.Errorf("unsupported action: %s", action)
	}
}

func (c *Client) createSchedule(ctx context.Context, job *models.Job, scheduleID, workflowID string) (map[string]interface{}, error) {
	cronSpec := utils.ToCron(job.Frequency)

	req := buildExecutionReqForSync(job, workflowID)

	_, err := c.temporalClient.ScheduleClient().Create(ctx, client.ScheduleOptions{
		ID: scheduleID,
		Spec: client.ScheduleSpec{
			CronExpressions: []string{cronSpec},
		},
		Action: &client.ScheduleWorkflowAction{
			ID:        workflowID,
			Workflow:  "ExecuteSyncWorkflow",
			Args:      []any{req},
			TaskQueue: TaskQueue,
		},
		Overlap: enums.SCHEDULE_OVERLAP_POLICY_SKIP,
	})

	if err != nil {
		return nil, fmt.Errorf("failed to create schedule: %s", err)
	}

	return map[string]interface{}{
		"message": "Schedule created successfully",
		"cron":    cronSpec,
	}, nil
}

func (c *Client) updateSchedule(ctx context.Context, handle client.ScheduleHandle, job *models.Job) (map[string]interface{}, error) {
	cronSpec := utils.ToCron(job.Frequency)

	err := handle.Update(ctx, client.ScheduleUpdateOptions{
		DoUpdate: func(input client.ScheduleUpdateInput) (*client.ScheduleUpdate, error) {
			input.Description.Schedule.Spec = &client.ScheduleSpec{
				CronExpressions: []string{cronSpec},
			}

			workflowID := input.Description.Schedule.Action.(*client.ScheduleWorkflowAction).ID
			req := buildExecutionReqForSync(job, workflowID)

			input.Description.Schedule.Action = &client.ScheduleWorkflowAction{
				ID:        workflowID,
				Workflow:  "ExecuteSyncWorkflow",
				Args:      []any{req},
				TaskQueue: TaskQueue,
			}
			return &client.ScheduleUpdate{
				Schedule: &input.Description.Schedule,
			}, nil
		},
	})

	if err != nil {
		return nil, fmt.Errorf("failed to update schedule: %s", err)
	}
	return map[string]interface{}{
		"message": "Schedule updated successfully",
		"cron":    cronSpec,
	}, nil
}

// cancelWorkflow cancels a workflow execution
func (c *Client) CancelWorkflow(ctx context.Context, workflowID, runID string) error {
	return c.temporalClient.CancelWorkflow(ctx, workflowID, runID)
}

// ListWorkflow lists workflow executions based on the provided query
func (c *Client) ListWorkflow(ctx context.Context, request *workflowservice.ListWorkflowExecutionsRequest) (*workflowservice.ListWorkflowExecutionsResponse, error) {
	// Query workflows using the SDK's ListWorkflow method
	resp, err := c.temporalClient.ListWorkflow(ctx, request)
	if err != nil {
		return nil, fmt.Errorf("error listing workflow executions: %v", err)
	}

	return resp, nil
}<|MERGE_RESOLUTION|>--- conflicted
+++ resolved
@@ -8,14 +8,9 @@
 
 	"github.com/beego/beego/v2/server/web"
 	"github.com/datazip/olake-ui/server/internal/constants"
-<<<<<<< HEAD
 	"github.com/datazip/olake-ui/server/internal/dto"
 	"github.com/datazip/olake-ui/server/internal/models"
 	"github.com/datazip/olake-ui/server/internal/telemetry"
-=======
-	"github.com/datazip/olake-ui/server/internal/docker"
-	"github.com/datazip/olake-ui/server/internal/dto"
->>>>>>> 50017ffb
 	"github.com/datazip/olake-ui/server/utils"
 	"go.temporal.io/api/enums/v1"
 	"go.temporal.io/api/workflowservice/v1"
@@ -97,9 +92,6 @@
 		c.temporalClient.Close()
 	}
 }
-func (c *Client) GetClient() client.Client {
-	return c.temporalClient
-}
 
 func (c *Client) GetClient() client.Client {
 	return c.temporalClient
@@ -162,7 +154,6 @@
 	return result, nil
 }
 
-<<<<<<< HEAD
 func (c *Client) TestConnection(ctx context.Context, flag, sourceType, version, config string) (map[string]interface{}, error) {
 	workflowID := fmt.Sprintf("test-connection-%s-%d", sourceType, time.Now().Unix())
 
@@ -178,13 +169,6 @@
 	}
 	if encryptionKey := os.Getenv(constants.EncryptionKey); encryptionKey != "" {
 		cmdArgs = append(cmdArgs, "--encryption-key", encryptionKey)
-=======
-// FetchSpec runs a workflow to fetch connector specifications
-func (c *Client) FetchSpec(ctx context.Context, destinationType, sourceType, version string) (dto.SpecOutput, error) {
-	// spec version >= DefaultSpecVersion is required
-	if semver.Compare(version, constants.DefaultSpecVersion) < 0 {
-		version = constants.DefaultSpecVersion
->>>>>>> 50017ffb
 	}
 
 	req := &ExecutionRequest{
@@ -205,21 +189,12 @@
 
 	run, err := c.temporalClient.ExecuteWorkflow(ctx, workflowOptions, "ExecuteWorkflow", req)
 	if err != nil {
-<<<<<<< HEAD
 		return nil, fmt.Errorf("failed to execute test connection workflow: %v", err)
 	}
 
 	result, err := ExtractWorkflowResponse(ctx, run)
 	if err != nil {
 		return nil, fmt.Errorf("failed to extract workflow response: %v", err)
-=======
-		return dto.SpecOutput{}, fmt.Errorf("failed to execute fetch spec workflow: %v", err)
-	}
-
-	var result dto.SpecOutput
-	if err := run.Get(ctx, &result); err != nil {
-		return dto.SpecOutput{}, fmt.Errorf("workflow execution failed: %v", err)
->>>>>>> 50017ffb
 	}
 
 	connectionStatus, ok := result["connectionStatus"].(map[string]interface{})
