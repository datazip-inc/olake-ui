package temporal

import (
	"context"
	"fmt"
	"time"

	"github.com/beego/beego/v2/server/web"
	"github.com/datazip/olake-ui/server/internal/constants"
	"github.com/datazip/olake-ui/server/internal/dto"
	"github.com/datazip/olake-ui/server/internal/models"
	"github.com/datazip/olake-ui/server/internal/telemetry"
	"github.com/datazip/olake-ui/server/utils"
	"go.temporal.io/api/enums/v1"
	"go.temporal.io/api/workflowservice/v1"
	"go.temporal.io/sdk/client"
	"golang.org/x/mod/semver"
)

var (
	TemporalAddress string
)

// SyncAction represents the type of action to perform
type SyncAction string

// Command represents the command to execute
type Command string

// ExecutionRequest is the request body for the workflow
type ExecutionRequest struct {
	Type          string        `json:"type"`
	Command       Command       `json:"command"`
	ConnectorType string        `json:"connector_type"`
	Version       string        `json:"version"`
	Args          []string      `json:"args"`
	Configs       []JobConfig   `json:"configs"`
	WorkflowID    string        `json:"workflow_id"`
	JobID         int           `json:"job_id"`
	ProjectID     string        `json:"project_id"`
	Timeout       time.Duration `json:"timeout"`
	OutputFile    string        `json:"output_file"` // to get the output file from the workflow
}

type JobConfig struct {
	Name string `json:"name"`
	Data string `json:"data"`
}

const (
	// TaskQueue is the default task queue for Olake Docker workflows
	TaskQueue = "OLAKE_DOCKER_TASK_QUEUE"

	ActionCreate  SyncAction = "create"
	ActionUpdate  SyncAction = "update"
	ActionDelete  SyncAction = "delete"
	ActionTrigger SyncAction = "trigger"
	ActionPause   SyncAction = "pause"
	ActionUnpause SyncAction = "unpause"

	Discover         Command = "discover"
	Check            Command = "check"
	Sync             Command = "sync"
	Spec             Command = "spec"
	ClearDestination Command = "clear-destination"
)

func init() {
	TemporalAddress = web.AppConfig.DefaultString("TEMPORAL_ADDRESS", "localhost:7233")
}

// Client provides methods to interact with Temporal
type Client struct {
	temporalClient client.Client
}

// NewClient creates a new Temporal client
func NewClient() (*Client, error) {
	c, err := client.Dial(client.Options{
		HostPort: TemporalAddress,
	})
	if err != nil {
		return nil, fmt.Errorf("failed to create Temporal client: %v", err)
	}

	return &Client{
		temporalClient: c,
	}, nil
}

func (c *Client) Close() {
	if c.temporalClient != nil {
		c.temporalClient.Close()
	}
}

func (c *Client) GetClient() client.Client {
	return c.temporalClient
}

func (c *Client) GetCatalog(ctx context.Context, jobName, sourceType, version, config, streamsConfig string) (map[string]interface{}, error) {
	workflowID := fmt.Sprintf("discover-catalog-%s-%d", sourceType, time.Now().Unix())

	configs := []JobConfig{
		{Name: "config.json", Data: config},
		{Name: "streams.json", Data: streamsConfig},
		{Name: "user_id.txt", Data: telemetry.GetTelemetryUserID()},
	}

	cmdArgs := []string{
		"discover",
		"--config",
		"/mnt/config/config.json",
	}

	if jobName != "" && semver.Compare(version, "v0.2.0") >= 0 {
		cmdArgs = append(cmdArgs, "--destination-database-prefix", jobName)
	}

	if streamsConfig != "" {
		cmdArgs = append(cmdArgs, "--catalog", "/mnt/config/streams.json")
	}
	if encryptionKey, _ := web.AppConfig.String("encryptionkey"); encryptionKey != "" {
		cmdArgs = append(cmdArgs, "--encryption-key", encryptionKey)
	}

	req := &ExecutionRequest{
		Type:          "docker",
		Command:       Discover,
		ConnectorType: sourceType,
		Version:       version,
		Args:          cmdArgs,
		Configs:       configs,
		WorkflowID:    workflowID,
		JobID:         0,
		Timeout:       GetWorkflowTimeout(Discover),
		OutputFile:    "streams.json",
	}

	workflowOptions := client.StartWorkflowOptions{
		ID:        workflowID,
		TaskQueue: TaskQueue,
	}

	run, err := c.temporalClient.ExecuteWorkflow(ctx, workflowOptions, "ExecuteWorkflow", req)
	if err != nil {
		return nil, fmt.Errorf("failed to execute discover workflow: %v", err)
	}

	result, err := ExtractWorkflowResponse(ctx, run)
	if err != nil {
		return nil, fmt.Errorf("failed to extract workflow response: %v", err)
	}

	return result, nil
}

func (c *Client) TestConnection(ctx context.Context, flag, sourceType, version, config string) (map[string]interface{}, error) {
	workflowID := fmt.Sprintf("test-connection-%s-%d", sourceType, time.Now().Unix())

	configs := []JobConfig{
		{Name: "config.json", Data: config},
		{Name: "user_id.txt", Data: telemetry.GetTelemetryUserID()},
	}

	cmdArgs := []string{
		"check",
		fmt.Sprintf("--%s", flag),
		"/mnt/config/config.json",
	}
	if encryptionKey, _ := web.AppConfig.String("encryptionkey"); encryptionKey != "" {
		cmdArgs = append(cmdArgs, "--encryption-key", encryptionKey)
	}

	req := &ExecutionRequest{
		Type:          "docker",
		Command:       Check,
		ConnectorType: sourceType,
		Version:       version,
		Args:          cmdArgs,
		Configs:       configs,
		WorkflowID:    workflowID,
		Timeout:       GetWorkflowTimeout(Check),
	}

	workflowOptions := client.StartWorkflowOptions{
		ID:        workflowID,
		TaskQueue: TaskQueue,
	}

	run, err := c.temporalClient.ExecuteWorkflow(ctx, workflowOptions, "ExecuteWorkflow", req)
	if err != nil {
		return nil, fmt.Errorf("failed to execute test connection workflow: %v", err)
	}

	result, err := ExtractWorkflowResponse(ctx, run)
	if err != nil {
		return nil, fmt.Errorf("failed to extract workflow response: %v", err)
	}

	connectionStatus, ok := result["connectionStatus"].(map[string]interface{})
	if !ok || connectionStatus == nil {
		return nil, fmt.Errorf("connection status not found")
	}

	status, statusOk := connectionStatus["status"].(string)
	message, _ := connectionStatus["message"].(string) // message is optional
	if !statusOk {
		return nil, fmt.Errorf("connection status not found")
	}

	return map[string]interface{}{
		"message": message,
		"status":  status,
	}, nil
}

// FetchSpec runs a workflow to fetch connector specifications
func (c *Client) FetchSpec(ctx context.Context, destinationType, sourceType, version string) (dto.SpecOutput, error) {
	workflowID := fmt.Sprintf("fetch-spec-%s-%d", sourceType, time.Now().Unix())

	// spec version >= DefaultSpecVersion is required
	if semver.Compare(version, constants.DefaultSpecVersion) < 0 {
		version = constants.DefaultSpecVersion
	}

	cmdArgs := []string{
		"spec",
	}
	if destinationType != "" {
		cmdArgs = append(cmdArgs, "--destination-type", destinationType)
	}

	req := &ExecutionRequest{
		Type:          "docker",
		Command:       Spec,
		ConnectorType: sourceType,
		Version:       version,
		Args:          cmdArgs,
		Configs:       nil,
		WorkflowID:    workflowID,
		JobID:         0,
		Timeout:       GetWorkflowTimeout(Spec),
		OutputFile:    "",
	}

	workflowOptions := client.StartWorkflowOptions{
		ID:        workflowID,
		TaskQueue: TaskQueue,
	}

	run, err := c.temporalClient.ExecuteWorkflow(ctx, workflowOptions, "ExecuteWorkflow", req)
	if err != nil {
		return dto.SpecOutput{}, fmt.Errorf("failed to execute discover workflow: %v", err)
	}

	result, err := ExtractWorkflowResponse(ctx, run)
	if err != nil {
		return dto.SpecOutput{}, fmt.Errorf("failed to extract workflow response: %v", err)
	}

	return dto.SpecOutput{
		Spec: result,
	}, nil
}

<<<<<<< HEAD
// TestConnection runs a workflow to test connection
func (c *Client) TestConnection(ctx context.Context, workflowID, flag, sourceType, version, config string) (map[string]interface{}, error) {
	params := &ActivityParams{
		SourceType: sourceType,
		Version:    version,
		Config:     config,
		WorkflowID: workflowID,
		Command:    docker.Check,
		Flag:       flag,
=======
func (c *Client) ClearDestination(ctx context.Context, job *models.Job, streamsConfig string) (map[string]interface{}, error) {
	workflowID := fmt.Sprintf("clear-destination-%s-%d-%d", job.ProjectID, job.ID, time.Now().Unix())

	catalog := utils.Ternary(streamsConfig != "", streamsConfig, job.StreamsConfig).(string)

	// pause the sync schedule
	// worker will unpause in cleanup
	if _, err := c.ManageSync(ctx, job, ActionPause); err != nil {
		return nil, err
	}

	configs := []JobConfig{
		{Name: "streams.json", Data: catalog},
		{Name: "state.json", Data: job.State},
		{Name: "destination.json", Data: job.DestID.Config},
		{Name: "user_id.txt", Data: telemetry.GetTelemetryUserID()},
	}

	cmdArgs := []string{
		"clear-destination",
		"--streams", "/mnt/config/streams.json",
		"--state", "/mnt/config/state.json",
		"--destination", "/mnt/config/destination.json",
	}
	if encryptionKey, _ := web.AppConfig.String("encryptionkey"); encryptionKey != "" {
		cmdArgs = append(cmdArgs, "--encryption-key", encryptionKey)
	}

	req := &ExecutionRequest{
		Type:          "docker",
		Command:       ClearDestination,
		ConnectorType: job.SourceID.Type,
		Version:       job.SourceID.Version,
		Args:          cmdArgs,
		Configs:       configs,
		WorkflowID:    workflowID,
		JobID:         job.ID,
		ProjectID:     job.ProjectID,
		Timeout:       GetWorkflowTimeout(ClearDestination),
		OutputFile:    "state.json",
>>>>>>> 892282e6
	}

	workflowOptions := client.StartWorkflowOptions{
		ID:        workflowID,
		TaskQueue: TaskQueue,
	}

	_, err := c.temporalClient.ExecuteWorkflow(ctx, workflowOptions, "ExecuteClearWorkflow", req)
	if err != nil {
		_, _ = c.ManageSync(ctx, job, ActionUnpause)
		return nil, fmt.Errorf("failed to execute clear destination workflow: %v", err)
	}

	return map[string]interface{}{
		"message": "Clear destination initiated successfully",
	}, nil
}

func (c *Client) GetDifferenceStreams(ctx context.Context, job *models.Job, oldConfig, newConfig string) (map[string]interface{}, error) {
	workflowID := fmt.Sprintf("difference-%s-%d-%d", job.ProjectID, job.ID, time.Now().Unix())

	configs := []JobConfig{
		{Name: "old_streams.json", Data: oldConfig},
		{Name: "new_streams.json", Data: newConfig},
		{Name: "user_id.txt", Data: telemetry.GetTelemetryUserID()},
	}

	cmdArgs := []string{
		"discover",
		"--streams", "/mnt/config/old_streams.json",
		"--difference", "/mnt/config/new_streams.json",
	}
	if encryptionKey, _ := web.AppConfig.String("encryptionkey"); encryptionKey != "" {
		cmdArgs = append(cmdArgs, "--encryption-key", encryptionKey)
	}

	req := &ExecutionRequest{
		Type:          "docker",
		Command:       Discover,
		ConnectorType: job.SourceID.Type,
		Version:       job.SourceID.Version,
		Args:          cmdArgs,
		Configs:       configs,
		WorkflowID:    workflowID,
		JobID:         job.ID,
		ProjectID:     job.ProjectID,
		Timeout:       GetWorkflowTimeout(Discover),
		OutputFile:    "difference_streams.json",
	}

	workflowOptions := client.StartWorkflowOptions{
		ID:        workflowID,
		TaskQueue: TaskQueue,
	}

	run, err := c.temporalClient.ExecuteWorkflow(ctx, workflowOptions, "ExecuteWorkflow", req)
	if err != nil {
		return nil, fmt.Errorf("failed to execute get stream difference workflow: %v", err)
	}

	diffStreams, err := ExtractWorkflowResponse(ctx, run)
	if err != nil {
		return nil, fmt.Errorf("failed to extract workflow response: %v", err)
	}

	return diffStreams, nil
}

func (c *Client) ManageSync(ctx context.Context, job *models.Job, action SyncAction) (map[string]interface{}, error) {
	workflowID := fmt.Sprintf("sync-%s-%d", job.ProjectID, job.ID)
	scheduleID := fmt.Sprintf("schedule-%s", workflowID)

	handle := c.temporalClient.ScheduleClient().GetHandle(ctx, scheduleID)
	_, err := handle.Describe(ctx)
	scheduleExists := err == nil
	if action != ActionCreate && !scheduleExists {
		return nil, fmt.Errorf("schedule does not exist")
	}
	switch action {
	case ActionCreate:
		if job.Frequency == "" {
			return nil, fmt.Errorf("frequency is required for creating schedule")
		}
		if scheduleExists {
			return nil, fmt.Errorf("schedule already exists")
		}
		return c.createSchedule(ctx, job, scheduleID, workflowID)

	case ActionUpdate:
		if job.Frequency == "" {
			return nil, fmt.Errorf("frequency is required for updating schedule")
		}
		return c.updateSchedule(ctx, handle, job)

	case ActionDelete:
		if err := handle.Delete(ctx); err != nil {
			return nil, fmt.Errorf("failed to delete schedule: %s", err)
		}
		return map[string]interface{}{"message": "Schedule deleted successfully"}, nil

	case ActionTrigger:
		if err := handle.Trigger(ctx, client.ScheduleTriggerOptions{
			Overlap: enums.SCHEDULE_OVERLAP_POLICY_SKIP,
		}); err != nil {
			return nil, fmt.Errorf("failed to trigger schedule: %s", err)
		}
		return map[string]interface{}{"message": "Schedule triggered successfully"}, nil
	case ActionPause:
		if err := handle.Pause(ctx, client.SchedulePauseOptions{
			Note: "Paused via API",
		}); err != nil {
			return nil, fmt.Errorf("failed to pause schedule: %s", err)
		}
		return map[string]interface{}{"message": "Schedule paused successfully"}, nil

	case ActionUnpause:
		if err := handle.Unpause(ctx, client.ScheduleUnpauseOptions{
			Note: "Unpaused via API",
		}); err != nil {
			return nil, fmt.Errorf("failed to unpause schedule: %s", err)
		}
		return map[string]interface{}{"message": "Schedule unpaused successfully"}, nil

	default:
		return nil, fmt.Errorf("unsupported action: %s", action)
	}
}

func (c *Client) createSchedule(ctx context.Context, job *models.Job, scheduleID, workflowID string) (map[string]interface{}, error) {
	cronSpec := utils.ToCron(job.Frequency)

	req := buildExecutionReqForSync(job, workflowID)

	_, err := c.temporalClient.ScheduleClient().Create(ctx, client.ScheduleOptions{
		ID: scheduleID,
		Spec: client.ScheduleSpec{
			CronExpressions: []string{cronSpec},
		},
		Action: &client.ScheduleWorkflowAction{
			ID:        workflowID,
			Workflow:  "RunSyncWorkflow",
			Args:      []any{req},
			TaskQueue: TaskQueue,
		},
		Overlap: enums.SCHEDULE_OVERLAP_POLICY_SKIP,
	})

	if err != nil {
		return nil, fmt.Errorf("failed to create schedule: %s", err)
	}

	return map[string]interface{}{
		"message": "Schedule created successfully",
		"cron":    cronSpec,
	}, nil
}

func (c *Client) updateSchedule(ctx context.Context, handle client.ScheduleHandle, job *models.Job) (map[string]interface{}, error) {
	cronSpec := utils.ToCron(job.Frequency)

	err := handle.Update(ctx, client.ScheduleUpdateOptions{
		DoUpdate: func(input client.ScheduleUpdateInput) (*client.ScheduleUpdate, error) {
			input.Description.Schedule.Spec = &client.ScheduleSpec{
				CronExpressions: []string{cronSpec},
			}

			workflowID := input.Description.Schedule.Action.(*client.ScheduleWorkflowAction).ID
			req := buildExecutionReqForSync(job, workflowID)

			input.Description.Schedule.Action = &client.ScheduleWorkflowAction{
				ID:        workflowID,
				Workflow:  "RunSyncWorkflow",
				Args:      []any{req},
				TaskQueue: TaskQueue,
			}
			return &client.ScheduleUpdate{
				Schedule: &input.Description.Schedule,
			}, nil
		},
	})

	if err != nil {
		return nil, fmt.Errorf("failed to update schedule: %s", err)
	}
	return map[string]interface{}{
		"message": "Schedule updated successfully",
		"cron":    cronSpec,
	}, nil
}

// cancelWorkflow cancels a workflow execution
func (c *Client) CancelWorkflow(ctx context.Context, workflowID, runID string) error {
	return c.temporalClient.CancelWorkflow(ctx, workflowID, runID)
}

// ListWorkflow lists workflow executions based on the provided query
func (c *Client) ListWorkflow(ctx context.Context, request *workflowservice.ListWorkflowExecutionsRequest) (*workflowservice.ListWorkflowExecutionsResponse, error) {
	// Query workflows using the SDK's ListWorkflow method
	resp, err := c.temporalClient.ListWorkflow(ctx, request)
	if err != nil {
		return nil, fmt.Errorf("error listing workflow executions: %v", err)
	}

	return resp, nil
}<|MERGE_RESOLUTION|>--- conflicted
+++ resolved
@@ -264,17 +264,6 @@
 	}, nil
 }
 
-<<<<<<< HEAD
-// TestConnection runs a workflow to test connection
-func (c *Client) TestConnection(ctx context.Context, workflowID, flag, sourceType, version, config string) (map[string]interface{}, error) {
-	params := &ActivityParams{
-		SourceType: sourceType,
-		Version:    version,
-		Config:     config,
-		WorkflowID: workflowID,
-		Command:    docker.Check,
-		Flag:       flag,
-=======
 func (c *Client) ClearDestination(ctx context.Context, job *models.Job, streamsConfig string) (map[string]interface{}, error) {
 	workflowID := fmt.Sprintf("clear-destination-%s-%d-%d", job.ProjectID, job.ID, time.Now().Unix())
 
@@ -315,7 +304,6 @@
 		ProjectID:     job.ProjectID,
 		Timeout:       GetWorkflowTimeout(ClearDestination),
 		OutputFile:    "state.json",
->>>>>>> 892282e6
 	}
 
 	workflowOptions := client.StartWorkflowOptions{
