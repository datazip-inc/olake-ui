--- conflicted
+++ resolved
@@ -13,19 +13,7 @@
 
 // ActivityParams contains parameters for Docker command activities
 type ActivityParams struct {
-<<<<<<< HEAD
-	SourceType    string
-	Version       string
-	Config        string
-	SourceID      int
-	Command       docker.Command
-	DestConfig    string
-	DestID        int
-	WorkflowID    string
-	StreamsConfig string
-	Flag          string
-	JobName       string
-=======
+	JobName         string
 	SourceType      string
 	Version         string
 	Config          string
@@ -37,7 +25,6 @@
 	StreamsConfig   string
 	Flag            string
 	DestinationType string
->>>>>>> a7fca00e
 }
 
 // SyncParams contains parameters for sync activities
