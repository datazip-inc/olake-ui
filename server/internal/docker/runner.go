package docker

import (
	"encoding/json"
	"fmt"
	"os"
	"os/exec"
	"path/filepath"
)

// Runner is responsible for executing Docker commands
type Runner struct {
	WorkingDir string
}

// NewRunner creates a new Docker runner
func NewRunner(workingDir string) *Runner {
<<<<<<< HEAD
	// Create the working directory with proper permissions if it doesn't exist
	if _, err := os.Stat(workingDir); os.IsNotExist(err) {
		// Create with generous permissions (0755) for directories
		err = os.MkdirAll(workingDir, 0755)
		if err != nil {
			fmt.Printf("Warning: Failed to create working directory %s: %v\n", workingDir, err)
		}
	}

=======
>>>>>>> f181d0d2
	return &Runner{
		WorkingDir: workingDir,
	}
}

// GetDefaultConfigDir returns the default directory for storing config files
func GetDefaultConfigDir() string {
	homeDir, err := os.UserHomeDir()
	if err != nil {
		return "/tmp/olake-config"
	}
	return filepath.Join(homeDir, ".olake")
}

// Command represents a Docker command type
type Command string

const (
	// Discover command for discovering source schemas
	Discover Command = "discover"
	// Spec command for getting connector specs
	Spec Command = "spec"
	// Check command for testing connection
	Check Command = "check"
	// Sync command for syncing data between source and destination
	Sync Command = "sync"
)

<<<<<<< HEAD
// createDirectory creates a directory with proper permissions and handles errors
func createDirectory(dirPath string) error {
	// Check if directory already exists
	if _, err := os.Stat(dirPath); os.IsNotExist(err) {
		// Create with generous permissions (0755) for directories
		if err := os.MkdirAll(dirPath, 0755); err != nil {
			return fmt.Errorf("failed to create directory %s: %v", dirPath, err)
		}
	}
	return nil
}

// writeFile writes data to a file with proper permissions and handles errors
func writeFile(filePath string, data []byte) error {
	// Ensure directory exists
	dirPath := filepath.Dir(filePath)
	if err := createDirectory(dirPath); err != nil {
		return err
	}

	// Write file with generous permissions (0644) for files
	if err := os.WriteFile(filePath, data, 0644); err != nil {
		return fmt.Errorf("failed to write to file %s: %v", filePath, err)
	}
	return nil
}

=======
>>>>>>> f181d0d2
// WriteToFile writes data to a file with a specific name based on ID
func (r *Runner) WriteToFile(fileData string, ID any) (string, error) {
	// Create directory if not exists
	if err := createDirectory(r.WorkingDir); err != nil {
		return "", fmt.Errorf("failed to create config directory: %v", err)
	}

	var fileName string
	switch {
	case ID == nil:
		fileName = "writer.json"
	case ID == "streams":
		fileName = "streams.json"
	default:
		fileName = fmt.Sprintf("config-%v.json", ID)
	}

	// Create a file path
	configPath := filepath.Join(r.WorkingDir, fileName)

	// Write config to file with proper permissions
	if err := writeFile(configPath, []byte(fileData)); err != nil {
		return "", err
	}

	return configPath, nil
}

// GetDockerImageName constructs a Docker image name based on source type and version
func (r *Runner) GetDockerImageName(sourceType, version string) string {
	if version == "" {
		return fmt.Sprintf("olakego/source-%s:latest", sourceType)
	}
	return fmt.Sprintf("olakego/source-%s:%s", sourceType, version)
}

// ExecuteDockerCommand executes a Docker command with the given parameters
func (r *Runner) ExecuteDockerCommand(command Command, sourceType, version, configPath string, additionalArgs ...string) ([]byte, error) {
	outputDir := filepath.Dir(configPath)

<<<<<<< HEAD
	// Ensure output directory exists with proper permissions
	if err := createDirectory(outputDir); err != nil {
		return nil, err
	}

=======
>>>>>>> f181d0d2
	// Construct Docker command arguments
	dockerArgs := []string{
		"run", "--pull=always",
		"-v", fmt.Sprintf("%s:/mnt/config", outputDir),
<<<<<<< HEAD
		// Add user mapping to help with permissions in Docker
		"-u", fmt.Sprintf("%d:%d", os.Getuid(), os.Getgid()),
=======
>>>>>>> f181d0d2
		r.GetDockerImageName(sourceType, version),
		string(command),
		"--config", fmt.Sprintf("/mnt/config/%s", filepath.Base(configPath)),
	}

	// Add any additional arguments
	dockerArgs = append(dockerArgs, additionalArgs...)

	// Print the Docker command for debugging
	fmt.Printf("Running Docker command: docker %s\n", dockerArgs)

	// Execute Docker command
	dockerCmd := exec.Command("docker", dockerArgs...)

	// Execute Docker command and capture output
	output, err := dockerCmd.CombinedOutput()
	fmt.Printf("Docker command output: %s\n", string(output))

	if err != nil {
		return nil, fmt.Errorf("docker command failed: %v, output: %s", err, string(output))
	}

	return output, nil
}

// ListOutputFiles lists the files in the output directory for debugging
func (r *Runner) ListOutputFiles(outputDir string, message string) {
	files, _ := os.ReadDir(outputDir)
	fmt.Printf("Files in output directory %s:\n", message)
	for _, file := range files {
		fmt.Printf("- %s\n", file.Name())
	}
}

// ParseJSONFile parses a JSON file into a map
func (r *Runner) ParseJSONFile(filePath string) (map[string]interface{}, error) {
	fileData, err := os.ReadFile(filePath)
	if err != nil {
		return nil, fmt.Errorf("failed to read file %s: %v", filePath, err)
	}

	var result map[string]interface{}
	if err := json.Unmarshal(fileData, &result); err != nil {
		return nil, fmt.Errorf("failed to parse JSON from file %s: %v", filePath, err)
	}

	return result, nil
}

// FindAlternativeJSONFile tries to find any JSON file that might be the catalog
func (r *Runner) FindAlternativeJSONFile(outputDir, targetPath, excludePath string) ([]byte, error) {
	files, _ := os.ReadDir(outputDir)
	for _, file := range files {
		if filepath.Ext(file.Name()) == ".json" &&
			file.Name() != filepath.Base(excludePath) {
			tryPath := filepath.Join(outputDir, file.Name())
			tryData, tryErr := os.ReadFile(tryPath)
			if tryErr == nil {
				// Copy this file to target path
<<<<<<< HEAD
				err := writeFile(targetPath, tryData)
=======
				err := os.WriteFile(targetPath, tryData, 0644)
>>>>>>> f181d0d2
				if err == nil {
					return tryData, nil
				}
			}
		}
	}
	return nil, fmt.Errorf("no suitable JSON file found")
}

// GetCatalog runs the discover command and returns catalog data
func (r *Runner) GetCatalog(sourceType, version, config string, workflowID string) (map[string]interface{}, error) {
<<<<<<< HEAD
	discoverFolderName := workflowID
	// Create directory for output with proper permissions
	discoverDir := filepath.Join(r.WorkingDir, discoverFolderName)
	fmt.Printf("working directory path %s\n", discoverDir)

	// Ensure the directory exists with proper permissions
	if err := createDirectory(discoverDir); err != nil {
		return nil, err
	}

	// Write config to file with proper permissions
	configPath := filepath.Join(discoverDir, "config.json")
	if err := writeFile(configPath, []byte(config)); err != nil {
		return nil, err
=======

	discoverFolderName := workflowID
	// Create directory for output
	discoverDir := filepath.Join(r.WorkingDir, discoverFolderName)
	fmt.Printf("working directory path %s\n", discoverDir)

	// Ensure the directory exists
	if err := os.MkdirAll(discoverDir, 0755); err != nil {
		return nil, fmt.Errorf("failed to create discover directory: %v", err)
	}
	// Write config to file
	configPath := filepath.Join(discoverDir, "config.json")
	if err := os.WriteFile(configPath, []byte(config), 0755); err != nil {
		return nil, fmt.Errorf("failed to write config to file: %v", err)
>>>>>>> f181d0d2
	}

	// Define streams output path
	catalogPath := filepath.Join(discoverDir, "streams.json")

	// Execute discover command
	_, err := r.ExecuteDockerCommand(Discover, sourceType, version, configPath)
	if err != nil {
		return nil, err
	}

	// List files in output directory for debugging
	r.ListOutputFiles(discoverDir, "after discover")

	// Check if streams file exists
	if _, err := os.Stat(catalogPath); os.IsNotExist(err) {
		return map[string]interface{}{
			"status":  "completed",
			"message": "discover completed successfully",
		}, nil
	}

	// Parse streams file
	result, err := r.ParseJSONFile(catalogPath)
	if err != nil {
		return map[string]interface{}{
			"status": "completed",
			"error":  fmt.Sprintf("failed to parse streams file: %v", err),
		}, nil
	}

	return result, nil
}

// RunSync runs the sync command to transfer data from source to destination
func (r *Runner) RunSync(sourceType, version, sourceConfig, destConfig, stateConfig, streamsConfig string, JobId, projectID, sourceID, destID int, workflowID string) (map[string]interface{}, error) {
	// Create sync folder
	syncFolderName := workflowID
<<<<<<< HEAD
	// Create directory for output with proper permissions
	syncDir := filepath.Join(r.WorkingDir, syncFolderName)
	fmt.Printf("working directory path %s\n", syncDir)

	// Ensure the directory exists with proper permissions
	if err := createDirectory(syncDir); err != nil {
		return nil, err
=======
	// Create directory for output
	syncDir := filepath.Join(r.WorkingDir, syncFolderName)
	fmt.Printf("working directory path %s\n", syncDir)

	// Ensure the directory exists
	if err := os.MkdirAll(syncDir, 0755); err != nil {
		return nil, fmt.Errorf("failed to create sync directory: %v", err)
>>>>>>> f181d0d2
	}

	// Define paths for required files
	configPath := filepath.Join(syncDir, "config.json")
	catalogPath := filepath.Join(syncDir, "streams.json")
	writerPath := filepath.Join(syncDir, "writer.json")
	statePath := filepath.Join(syncDir, "state.json")

<<<<<<< HEAD
	// Write source config as config.json with proper permissions
	fmt.Printf("writing source config to %s\n", configPath)
	if err := writeFile(configPath, []byte(sourceConfig)); err != nil {
		return nil, fmt.Errorf("failed to write source config: %v", err)
	}

	// Write streams config as streams.json with proper permissions
	if err := writeFile(catalogPath, []byte(streamsConfig)); err != nil {
		return nil, fmt.Errorf("failed to write streams config: %v", err)
	}

	// Write destination config as writer.json with proper permissions
	if err := writeFile(writerPath, []byte(destConfig)); err != nil {
		return nil, fmt.Errorf("failed to write destination config: %v", err)
	}

	// Write state config as state.json with proper permissions
	if err := writeFile(statePath, []byte(stateConfig)); err != nil {
=======
	// Set permissions for the output directory
	cmd := exec.Command("sudo", "chmod", "-R", "777", syncDir)
	_ = cmd.Run() // Ignore error; permission setting is not critical
	// write source config as config.json
	fmt.Printf("writing source config to %s\n", configPath)
	err := os.WriteFile(configPath, []byte(sourceConfig), 0755)
	if err != nil {
		return nil, fmt.Errorf("failed to write source config: %v", err)
	}
	// Write streams config as streams.json
	err = os.WriteFile(catalogPath, []byte(streamsConfig), 0755)
	if err != nil {
		return nil, fmt.Errorf("failed to write streams config: %v", err)
	}
	// Write destination config as writer.json
	err = os.WriteFile(writerPath, []byte(destConfig), 0755)
	if err != nil {
		return nil, fmt.Errorf("failed to write destination config: %v", err)
	}
	// Write state config as state.json
	err = os.WriteFile(statePath, []byte(stateConfig), 0755)
	if err != nil {
>>>>>>> f181d0d2
		return nil, fmt.Errorf("failed to write state config: %v", err)
	}

	// Execute sync command with additional arguments
<<<<<<< HEAD
	_, err := r.ExecuteDockerCommand(Sync, sourceType, version, configPath,
=======
	_, err = r.ExecuteDockerCommand(Sync, sourceType, version, configPath,
>>>>>>> f181d0d2
		"--catalog", "/mnt/config/streams.json",
		"--destination", "/mnt/config/writer.json",
		"--state", "/mnt/config/state.json")
	if err != nil {
		return nil, err
	}

	// List files in output directory for debugging
	r.ListOutputFiles(syncDir, "after sync")

	// Check if state file exists
	if _, err := os.Stat(statePath); os.IsNotExist(err) {
		return map[string]interface{}{
			"status":  "completed",
			"message": "Sync completed successfully",
		}, nil
	}

	// Parse state file
	result, err := r.ParseJSONFile(statePath)
	if err != nil {
		return map[string]interface{}{
			"status": "completed",
			"error":  fmt.Sprintf("failed to parse state file: %v", err),
		}, nil
	}

	return result, nil
}<|MERGE_RESOLUTION|>--- conflicted
+++ resolved
@@ -15,7 +15,6 @@
 
 // NewRunner creates a new Docker runner
 func NewRunner(workingDir string) *Runner {
-<<<<<<< HEAD
 	// Create the working directory with proper permissions if it doesn't exist
 	if _, err := os.Stat(workingDir); os.IsNotExist(err) {
 		// Create with generous permissions (0755) for directories
@@ -25,9 +24,8 @@
 		}
 	}
 
-=======
->>>>>>> f181d0d2
 	return &Runner{
+		WorkingDir: workingDir,
 		WorkingDir: workingDir,
 	}
 }
@@ -55,7 +53,6 @@
 	Sync Command = "sync"
 )
 
-<<<<<<< HEAD
 // createDirectory creates a directory with proper permissions and handles errors
 func createDirectory(dirPath string) error {
 	// Check if directory already exists
@@ -83,8 +80,6 @@
 	return nil
 }
 
-=======
->>>>>>> f181d0d2
 // WriteToFile writes data to a file with a specific name based on ID
 func (r *Runner) WriteToFile(fileData string, ID any) (string, error) {
 	// Create directory if not exists
@@ -123,25 +118,29 @@
 
 // ExecuteDockerCommand executes a Docker command with the given parameters
 func (r *Runner) ExecuteDockerCommand(command Command, sourceType, version, configPath string, additionalArgs ...string) ([]byte, error) {
+// GetDockerImageName constructs a Docker image name based on source type and version
+func (r *Runner) GetDockerImageName(sourceType, version string) string {
+	if version == "" {
+		return fmt.Sprintf("olakego/source-%s:latest", sourceType)
+	}
+	return fmt.Sprintf("olakego/source-%s:%s", sourceType, version)
+}
+
+// ExecuteDockerCommand executes a Docker command with the given parameters
+func (r *Runner) ExecuteDockerCommand(command Command, sourceType, version, configPath string, additionalArgs ...string) ([]byte, error) {
 	outputDir := filepath.Dir(configPath)
 
-<<<<<<< HEAD
 	// Ensure output directory exists with proper permissions
 	if err := createDirectory(outputDir); err != nil {
 		return nil, err
 	}
 
-=======
->>>>>>> f181d0d2
 	// Construct Docker command arguments
 	dockerArgs := []string{
 		"run", "--pull=always",
 		"-v", fmt.Sprintf("%s:/mnt/config", outputDir),
-<<<<<<< HEAD
 		// Add user mapping to help with permissions in Docker
 		"-u", fmt.Sprintf("%d:%d", os.Getuid(), os.Getgid()),
-=======
->>>>>>> f181d0d2
 		r.GetDockerImageName(sourceType, version),
 		string(command),
 		"--config", fmt.Sprintf("/mnt/config/%s", filepath.Base(configPath)),
@@ -149,6 +148,8 @@
 
 	// Add any additional arguments
 	dockerArgs = append(dockerArgs, additionalArgs...)
+	// Add any additional arguments
+	dockerArgs = append(dockerArgs, additionalArgs...)
 
 	// Print the Docker command for debugging
 	fmt.Printf("Running Docker command: docker %s\n", dockerArgs)
@@ -164,6 +165,11 @@
 		return nil, fmt.Errorf("docker command failed: %v, output: %s", err, string(output))
 	}
 
+	return output, nil
+}
+
+// ListOutputFiles lists the files in the output directory for debugging
+func (r *Runner) ListOutputFiles(outputDir string, message string) {
 	return output, nil
 }
 
@@ -171,6 +177,7 @@
 func (r *Runner) ListOutputFiles(outputDir string, message string) {
 	files, _ := os.ReadDir(outputDir)
 	fmt.Printf("Files in output directory %s:\n", message)
+	fmt.Printf("Files in output directory %s:\n", message)
 	for _, file := range files {
 		fmt.Printf("- %s\n", file.Name())
 	}
@@ -179,12 +186,21 @@
 // ParseJSONFile parses a JSON file into a map
 func (r *Runner) ParseJSONFile(filePath string) (map[string]interface{}, error) {
 	fileData, err := os.ReadFile(filePath)
-	if err != nil {
+}
+
+// ParseJSONFile parses a JSON file into a map
+func (r *Runner) ParseJSONFile(filePath string) (map[string]interface{}, error) {
+	fileData, err := os.ReadFile(filePath)
+	if err != nil {
+		return nil, fmt.Errorf("failed to read file %s: %v", filePath, err)
+	}
+
 		return nil, fmt.Errorf("failed to read file %s: %v", filePath, err)
 	}
 
 	var result map[string]interface{}
 	if err := json.Unmarshal(fileData, &result); err != nil {
+		return nil, fmt.Errorf("failed to parse JSON from file %s: %v", filePath, err)
 		return nil, fmt.Errorf("failed to parse JSON from file %s: %v", filePath, err)
 	}
 
@@ -201,11 +217,7 @@
 			tryData, tryErr := os.ReadFile(tryPath)
 			if tryErr == nil {
 				// Copy this file to target path
-<<<<<<< HEAD
 				err := writeFile(targetPath, tryData)
-=======
-				err := os.WriteFile(targetPath, tryData, 0644)
->>>>>>> f181d0d2
 				if err == nil {
 					return tryData, nil
 				}
@@ -217,7 +229,6 @@
 
 // GetCatalog runs the discover command and returns catalog data
 func (r *Runner) GetCatalog(sourceType, version, config string, workflowID string) (map[string]interface{}, error) {
-<<<<<<< HEAD
 	discoverFolderName := workflowID
 	// Create directory for output with proper permissions
 	discoverDir := filepath.Join(r.WorkingDir, discoverFolderName)
@@ -232,22 +243,6 @@
 	configPath := filepath.Join(discoverDir, "config.json")
 	if err := writeFile(configPath, []byte(config)); err != nil {
 		return nil, err
-=======
-
-	discoverFolderName := workflowID
-	// Create directory for output
-	discoverDir := filepath.Join(r.WorkingDir, discoverFolderName)
-	fmt.Printf("working directory path %s\n", discoverDir)
-
-	// Ensure the directory exists
-	if err := os.MkdirAll(discoverDir, 0755); err != nil {
-		return nil, fmt.Errorf("failed to create discover directory: %v", err)
-	}
-	// Write config to file
-	configPath := filepath.Join(discoverDir, "config.json")
-	if err := os.WriteFile(configPath, []byte(config), 0755); err != nil {
-		return nil, fmt.Errorf("failed to write config to file: %v", err)
->>>>>>> f181d0d2
 	}
 
 	// Define streams output path
@@ -272,7 +267,23 @@
 
 	// Parse streams file
 	result, err := r.ParseJSONFile(catalogPath)
-	if err != nil {
+	r.ListOutputFiles(discoverDir, "after discover")
+
+	// Check if streams file exists
+	if _, err := os.Stat(catalogPath); os.IsNotExist(err) {
+		return map[string]interface{}{
+			"status":  "completed",
+			"message": "discover completed successfully",
+		}, nil
+	}
+
+	// Parse streams file
+	result, err := r.ParseJSONFile(catalogPath)
+	if err != nil {
+		return map[string]interface{}{
+			"status": "completed",
+			"error":  fmt.Sprintf("failed to parse streams file: %v", err),
+		}, nil
 		return map[string]interface{}{
 			"status": "completed",
 			"error":  fmt.Sprintf("failed to parse streams file: %v", err),
@@ -286,7 +297,6 @@
 func (r *Runner) RunSync(sourceType, version, sourceConfig, destConfig, stateConfig, streamsConfig string, JobId, projectID, sourceID, destID int, workflowID string) (map[string]interface{}, error) {
 	// Create sync folder
 	syncFolderName := workflowID
-<<<<<<< HEAD
 	// Create directory for output with proper permissions
 	syncDir := filepath.Join(r.WorkingDir, syncFolderName)
 	fmt.Printf("working directory path %s\n", syncDir)
@@ -294,15 +304,6 @@
 	// Ensure the directory exists with proper permissions
 	if err := createDirectory(syncDir); err != nil {
 		return nil, err
-=======
-	// Create directory for output
-	syncDir := filepath.Join(r.WorkingDir, syncFolderName)
-	fmt.Printf("working directory path %s\n", syncDir)
-
-	// Ensure the directory exists
-	if err := os.MkdirAll(syncDir, 0755); err != nil {
-		return nil, fmt.Errorf("failed to create sync directory: %v", err)
->>>>>>> f181d0d2
 	}
 
 	// Define paths for required files
@@ -311,7 +312,6 @@
 	writerPath := filepath.Join(syncDir, "writer.json")
 	statePath := filepath.Join(syncDir, "state.json")
 
-<<<<<<< HEAD
 	// Write source config as config.json with proper permissions
 	fmt.Printf("writing source config to %s\n", configPath)
 	if err := writeFile(configPath, []byte(sourceConfig)); err != nil {
@@ -330,51 +330,27 @@
 
 	// Write state config as state.json with proper permissions
 	if err := writeFile(statePath, []byte(stateConfig)); err != nil {
-=======
-	// Set permissions for the output directory
-	cmd := exec.Command("sudo", "chmod", "-R", "777", syncDir)
-	_ = cmd.Run() // Ignore error; permission setting is not critical
-	// write source config as config.json
-	fmt.Printf("writing source config to %s\n", configPath)
-	err := os.WriteFile(configPath, []byte(sourceConfig), 0755)
-	if err != nil {
-		return nil, fmt.Errorf("failed to write source config: %v", err)
-	}
-	// Write streams config as streams.json
-	err = os.WriteFile(catalogPath, []byte(streamsConfig), 0755)
-	if err != nil {
-		return nil, fmt.Errorf("failed to write streams config: %v", err)
-	}
-	// Write destination config as writer.json
-	err = os.WriteFile(writerPath, []byte(destConfig), 0755)
-	if err != nil {
-		return nil, fmt.Errorf("failed to write destination config: %v", err)
-	}
-	// Write state config as state.json
-	err = os.WriteFile(statePath, []byte(stateConfig), 0755)
-	if err != nil {
->>>>>>> f181d0d2
 		return nil, fmt.Errorf("failed to write state config: %v", err)
 	}
 
 	// Execute sync command with additional arguments
-<<<<<<< HEAD
 	_, err := r.ExecuteDockerCommand(Sync, sourceType, version, configPath,
-=======
-	_, err = r.ExecuteDockerCommand(Sync, sourceType, version, configPath,
->>>>>>> f181d0d2
 		"--catalog", "/mnt/config/streams.json",
 		"--destination", "/mnt/config/writer.json",
 		"--state", "/mnt/config/state.json")
-	if err != nil {
+		"--state", "/mnt/config/state.json")
+	if err != nil {
+		return nil, err
 		return nil, err
 	}
 
 	// List files in output directory for debugging
 	r.ListOutputFiles(syncDir, "after sync")
+	r.ListOutputFiles(syncDir, "after sync")
 
 	// Check if state file exists
 	if _, err := os.Stat(statePath); os.IsNotExist(err) {
+	if _, err := os.Stat(statePath); os.IsNotExist(err) {
 		return map[string]interface{}{
 			"status":  "completed",
 			"message": "Sync completed successfully",
@@ -384,6 +360,9 @@
 	// Parse state file
 	result, err := r.ParseJSONFile(statePath)
 	if err != nil {
+	// Parse state file
+	result, err := r.ParseJSONFile(statePath)
+	if err != nil {
 		return map[string]interface{}{
 			"status": "completed",
 			"error":  fmt.Sprintf("failed to parse state file: %v", err),
