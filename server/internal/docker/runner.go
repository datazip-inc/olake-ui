--- conflicted
+++ resolved
@@ -22,7 +22,6 @@
 	// File and directory permissions
 	DefaultDirPermissions  = 0755
 	DefaultFilePermissions = 0644
-<<<<<<< HEAD
 
 	// Directory paths
 	DefaultConfigDir  = "/tmp/olake-config"
@@ -36,8 +35,6 @@
 
 	// Environment variables
 	envPersistentDir = "PERSISTENT_DIR"
-=======
->>>>>>> 5a529882
 )
 
 // Command represents a Docker command type
@@ -74,14 +71,11 @@
 	}
 }
 
-<<<<<<< HEAD
-=======
 // GetDefaultConfigDir returns the default directory for storing config files
 func GetDefaultConfigDir() string {
 	return constants.DefaultConfigDir
 }
 
->>>>>>> 5a529882
 // setupWorkDirectory creates a working directory and returns the full path
 func (r *Runner) setupWorkDirectory(subDir string) (string, error) {
 	workDir := filepath.Join(r.WorkingDir, subDir)
@@ -161,13 +155,8 @@
 
 // getHostOutputDir determines the host output directory path
 func (r *Runner) getHostOutputDir(outputDir string) string {
-<<<<<<< HEAD
 	if persistentDir := os.Getenv(envPersistentDir); persistentDir != "" {
 		hostOutputDir := strings.Replace(outputDir, DefaultConfigDir, persistentDir, 1)
-=======
-	if persistentDir := os.Getenv("PERSISTENT_DIR"); persistentDir != "" {
-		hostOutputDir := strings.Replace(outputDir, constants.DefaultConfigDir, persistentDir, 1)
->>>>>>> 5a529882
 		logs.Info("hostOutputDir %s\n", hostOutputDir)
 		return hostOutputDir
 	}
