package docker

import (
	"context"
	"crypto/sha256"
	"encoding/json"
	"fmt"
	"os"
	"os/exec"
	"path/filepath"
	"strings"

	"github.com/beego/beego/v2/core/logs"
	"github.com/datazip/olake-frontend/server/internal/constants"
	"github.com/datazip/olake-frontend/server/internal/database"
	"github.com/datazip/olake-frontend/server/internal/telemetry"
	"github.com/datazip/olake-frontend/server/utils"
)

// Constants
const (
	DefaultDirPermissions  = 0755
	DefaultFilePermissions = 0644
)

// Command represents a Docker command type
type Command string

const (
	Discover Command = "discover"
	Spec     Command = "spec"
	Check    Command = "check"
	Sync     Command = "sync"
)

// File configuration for different operations
type FileConfig struct {
	Name string
	Data string
}

// Runner is responsible for executing Docker commands
type Runner struct {
	WorkingDir  string
	anonymousID string
}

// NewRunner creates a new Docker runner
func NewRunner(workingDir string) *Runner {
	if err := utils.CreateDirectory(workingDir, DefaultDirPermissions); err != nil {
		logs.Critical("Failed to create working directory %s: %v", workingDir, err)
	}

	return &Runner{
		WorkingDir:  workingDir,
		anonymousID: telemetry.GetTelemetryUserID(),
	}
}

// GetDefaultConfigDir returns the default directory for storing config files
func GetDefaultConfigDir() string {
	return constants.DefaultConfigDir
}

// setupWorkDirectory creates a working directory and returns the full path
func (r *Runner) setupWorkDirectory(subDir string) (string, error) {
	workDir := filepath.Join(r.WorkingDir, subDir)
	if err := utils.CreateDirectory(workDir, DefaultDirPermissions); err != nil {
		return "", fmt.Errorf("failed to create work directory: %v", err)
	}
	return workDir, nil
}

// writeConfigFiles writes multiple configuration files to the specified directory
func (r *Runner) writeConfigFiles(workDir string, configs []FileConfig) error {
	for _, config := range configs {
		filePath := filepath.Join(workDir, config.Name)
		if err := utils.WriteFile(filePath, []byte(config.Data), DefaultFilePermissions); err != nil {
			return fmt.Errorf("failed to write %s: %v", config.Name, err)
		}
	}
	return nil
}

// GetDockerImageName constructs a Docker image name based on source type and version
func (r *Runner) GetDockerImageName(sourceType, version string) string {
	if version == "" {
		version = "latest"
	}
	version = "dev-latest"
	return fmt.Sprintf("olakego/source-%s:%s", sourceType, version)
}

// ExecuteDockerCommand executes a Docker command with the given parameters
func (r *Runner) ExecuteDockerCommand(ctx context.Context, flag string, command Command, sourceType, version, configPath string, additionalArgs ...string) ([]byte, error) {
	outputDir := filepath.Dir(configPath)
	if err := utils.CreateDirectory(outputDir, DefaultDirPermissions); err != nil {
		return nil, err
	}

	dockerArgs := r.buildDockerArgs(flag, command, sourceType, version, configPath, outputDir, additionalArgs...)

	logs.Info("Running Docker command: docker %s\n", strings.Join(dockerArgs, " "))

	dockerCmd := exec.CommandContext(ctx, "docker", dockerArgs...)
	output, err := dockerCmd.CombinedOutput()

	logs.Info("Docker command output: %s\n", string(output))

	if err != nil {
		if exitErr, ok := err.(*exec.ExitError); ok {
			return nil, fmt.Errorf("docker command failed with exit status %d", exitErr.ExitCode())
		}
		return nil, err
	}

	return output, nil
}

// buildDockerArgs constructs Docker command arguments
func (r *Runner) buildDockerArgs(flag string, command Command, sourceType, version, configPath, outputDir string, additionalArgs ...string) []string {
	hostOutputDir := r.getHostOutputDir(outputDir)
	dockerArgs := []string{"run"}

	if version == "latest" {
		dockerArgs = append(dockerArgs, "--pull=always")
	}

	dockerArgs = append(dockerArgs,
		"-v", fmt.Sprintf("%s:/mnt/config", hostOutputDir),
		r.GetDockerImageName(sourceType, version),
		string(command),
		fmt.Sprintf("--%s", flag), fmt.Sprintf("/mnt/config/%s", filepath.Base(configPath)),
	)

	if encryptionKey := os.Getenv(constants.EncryptionKey); encryptionKey != "" {
		dockerArgs = append(dockerArgs, "--encryption-key", encryptionKey)
	}

	return append(dockerArgs, additionalArgs...)
}

// getHostOutputDir determines the host output directory path
func (r *Runner) getHostOutputDir(outputDir string) string {
	if persistentDir := os.Getenv("PERSISTENT_DIR"); persistentDir != "" {
		hostOutputDir := strings.Replace(outputDir, constants.DefaultConfigDir, persistentDir, 1)
		logs.Info("hostOutputDir %s\n", hostOutputDir)
		return hostOutputDir
	}
	return outputDir
}
func (r *Runner) FetchSpec(ctx context.Context, destinationType, sourceType, version, workflowID string) (map[string]interface{}, error) {
	// Prepare the command arguments
	dockerArgs := []string{
		"run",
		r.GetDockerImageName(sourceType, version),
		"spec",
	}
	// Add destination flag if provided
	if destinationType != "" {
		dockerArgs = append(dockerArgs, "--destination", destinationType)
	}
	// Run the command
	cmd := exec.CommandContext(ctx, "docker", dockerArgs...)
	logs.Info("Running Docker command: docker %s\n", strings.Join(dockerArgs, " "))
	output, err := cmd.CombinedOutput()
	if err != nil {
		return nil, fmt.Errorf("docker command failed: %v\nOutput: %s", err, string(output))
	}
	spec, err := utils.ParseSpecJSON(string(output))
	if err != nil {
		return nil, fmt.Errorf("failed to parse spec: %s", string(output))
	}
	return spec, nil
}

// TestConnection runs the check command and returns connection status
func (r *Runner) TestConnection(ctx context.Context, flag, sourceType, version, config, workflowID string) (map[string]interface{}, error) {
	workDir, err := r.setupWorkDirectory(workflowID)
	if err != nil {
		return nil, err
	}

	configs := []FileConfig{
		{Name: "config.json", Data: config},
		{Name: "user_id.txt", Data: r.anonymousID},
	}

	if err := r.writeConfigFiles(workDir, configs); err != nil {
		return nil, err
	}

	configPath := filepath.Join(workDir, "config.json")
	output, err := r.ExecuteDockerCommand(ctx, flag, Check, sourceType, version, configPath)
	if err != nil {
		return nil, err
	}

	logs.Info("check command output: %s\n", string(output))

	logMsg, err := utils.ExtractAndParseLastLogMessage(output)
	if err != nil {
		return nil, err
	}

	if logMsg.ConnectionStatus == nil {
		return nil, fmt.Errorf("connection status not found")
	}

	return map[string]interface{}{
		"message": logMsg.ConnectionStatus.Message,
		"status":  logMsg.ConnectionStatus.Status,
	}, nil
}

// GetCatalog runs the discover command and returns catalog data
func (r *Runner) GetCatalog(ctx context.Context, sourceType, version, config, workflowID, streamsConfig string) (map[string]interface{}, error) {
	workDir, err := r.setupWorkDirectory(workflowID)
	if err != nil {
		return nil, err
	}
<<<<<<< HEAD
=======
	logs.Info("working directory path %s\n", workDir)

>>>>>>> 5a529882
	configs := []FileConfig{
		{Name: "config.json", Data: config},
		{Name: "streams.json", Data: streamsConfig},
		{Name: "user_id.txt", Data: r.anonymousID},
	}

	if err := r.writeConfigFiles(workDir, configs); err != nil {
		return nil, err
	}

	configPath := filepath.Join(workDir, "config.json")
	catalogPath := filepath.Join(workDir, "streams.json")
	var catalogsArgs []string
	if streamsConfig != "" {
		catalogsArgs = []string{
			"--catalog", "/mnt/config/streams.json",
		}
	}
	_, err = r.ExecuteDockerCommand(ctx, "config", Discover, sourceType, version, configPath, catalogsArgs...)
	if err != nil {
		return nil, err
	}

	// Simplified JSON parsing - just parse if exists, return error if not
	return utils.ParseJSONFile(catalogPath)
}

// RunSync runs the sync command to transfer data from source to destination
func (r *Runner) RunSync(ctx context.Context, jobID int, workflowID string) (map[string]interface{}, error) {
	// Generate unique directory name
	workDir, err := r.setupWorkDirectory(fmt.Sprintf("%x", sha256.Sum256([]byte(workflowID))))
	if err != nil {
		return nil, err
	}
	logs.Info("working directory path %s\n", workDir)
	// Get current job state
	jobORM := database.NewJobORM()
	job, err := jobORM.GetByID(jobID, false)
	if err != nil {
		return nil, err
	}

	// Prepare all configuration files
	configs := []FileConfig{
		{Name: "config.json", Data: job.SourceID.Config},
		{Name: "streams.json", Data: job.StreamsConfig},
		{Name: "writer.json", Data: job.DestID.Config},
		{Name: "state.json", Data: job.State},
		{Name: "user_id.txt", Data: r.anonymousID},
	}

	if err := r.writeConfigFiles(workDir, configs); err != nil {
		return nil, err
	}

	configPath := filepath.Join(workDir, "config.json")
	statePath := filepath.Join(workDir, "state.json")

	// Execute sync command
	_, err = r.ExecuteDockerCommand(ctx, "config", Sync, job.SourceID.Type, job.SourceID.Version, configPath,
		"--catalog", "/mnt/config/streams.json",
		"--destination", "/mnt/config/writer.json",
		"--state", "/mnt/config/state.json")
	if err != nil {
		return nil, err
	}
	// Parse state file
	result, err := utils.ParseJSONFile(statePath)
	if err != nil {
		return nil, err
	}

	// Update job state if we have valid result
	if stateJSON, err := json.Marshal(result); err == nil {
		job.State = string(stateJSON)
		job.Active = true
		if err := jobORM.Update(job); err != nil {
			return nil, err
		}
	}
	return result, nil
}<|MERGE_RESOLUTION|>--- conflicted
+++ resolved
@@ -219,11 +219,6 @@
 	if err != nil {
 		return nil, err
 	}
-<<<<<<< HEAD
-=======
-	logs.Info("working directory path %s\n", workDir)
-
->>>>>>> 5a529882
 	configs := []FileConfig{
 		{Name: "config.json", Data: config},
 		{Name: "streams.json", Data: streamsConfig},
