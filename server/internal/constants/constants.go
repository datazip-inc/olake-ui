--- conflicted
+++ resolved
@@ -24,11 +24,9 @@
 	DefaultConfigDir          = "/tmp/olake-config"
 	DefaultLogRetentionPeriod = 30
 	DefaultSpecVersion        = "v0.2.0"
-<<<<<<< HEAD
-	DefaultTemporalAddress    = "localhost:7233"
-	DefaultCancelSyncWaitTime       = 30 * time.Second
-=======
->>>>>>> 2c098058
+
+	DefaultCancelSyncWaitTime = 30 * time.Second
+
 	// logging
 	EnvLogLevel          = "LOG_LEVEL"
 	EnvLogFormat         = "LOG_FORMAT"
