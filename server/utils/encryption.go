package utils

import (
	"context"
	"crypto/aes"
	"crypto/cipher"
	"crypto/rand"
	"crypto/sha256"
	"encoding/base64"
	"encoding/json"
	"errors"
	"fmt"
	"io"
	"strings"

	"github.com/aws/aws-sdk-go-v2/config"
	"github.com/aws/aws-sdk-go-v2/service/kms"
	"github.com/beego/beego/v2/server/web"
<<<<<<< HEAD
=======
	"github.com/datazip-inc/olake-ui/server/internal/constants"
>>>>>>> 6ffd9f69
)

// utility provides encryption and decryption functionality using either AWS KMS or local AES-256-GCM.
//
// Configuration:
// - Set OLAKE_SECRET_KEY environment variable to enable encryption
// - For AWS KMS: Set OLAKE_SECRET_KEY to a KMS ARN (e.g., "arn:aws:kms:us-east-1:123456789012:key/12345678-1234-1234-1234-123456789012")
// - For local AES: Set OLAKE_SECRET_KEY to any non-empty string (will be hashed to 256-bit key)
// - For no encryption: Leave OLAKE_SECRET_KEY empty (not recommended for production)

// getSecretKey returns the encryption key, KMS client (if using KMS), and error
func getSecretKey() ([]byte, *kms.Client, error) {
	// TODO: can we move this to constants and set key and kms client
	// TODO: use viper package to read environment variables
<<<<<<< HEAD
	envKey, _ := web.AppConfig.String("encryptionkey")
=======
	envKey, _ := web.AppConfig.String(constants.ConfEncryptionKey)
>>>>>>> 6ffd9f69
	if strings.TrimSpace(envKey) == "" {
		return []byte{}, nil, nil // Encryption is disabled
	}

	if strings.HasPrefix(envKey, "arn:aws:kms:") {
		cfg, err := config.LoadDefaultConfig(context.Background())
		if err != nil {
			return nil, nil, fmt.Errorf("failed to load AWS config: %s", err)
		}
		return []byte(envKey), kms.NewFromConfig(cfg), nil
	}

	// Local AES-GCM Mode with SHA-256 derived key
	hash := sha256.Sum256([]byte(envKey))
	return hash[:], nil, nil
}

func Encrypt(plaintext string) (string, error) {
	if strings.TrimSpace(plaintext) == "" {
		return plaintext, nil
	}

	key, kmsClient, err := getSecretKey()
	if err != nil || key == nil || len(key) == 0 {
		return plaintext, err
	}

	// Use KMS if client is provided
	if kmsClient != nil {
		keyID := string(key)
		result, err := kmsClient.Encrypt(context.Background(), &kms.EncryptInput{
			KeyId:     &keyID,
			Plaintext: []byte(plaintext),
		})
		if err != nil {
			return "", fmt.Errorf("failed to encrypt with KMS: %s", err)
		}
		return fmt.Sprintf("%q", base64.StdEncoding.EncodeToString(result.CiphertextBlob)), nil
	}

	// Local AES-GCM encryption
	block, err := aes.NewCipher(key)
	if err != nil {
		return "", fmt.Errorf("failed to create cipher: %s", err)
	}

	gcm, err := cipher.NewGCM(block)
	if err != nil {
		return "", fmt.Errorf("failed to create GCM: %s", err)
	}

	nonce := make([]byte, gcm.NonceSize())
	if _, err := io.ReadFull(rand.Reader, nonce); err != nil {
		return "", fmt.Errorf("failed to generate nonce: %s", err)
	}

	ciphertext := gcm.Seal(nonce, nonce, []byte(plaintext), nil)
	return fmt.Sprintf("%q", base64.StdEncoding.EncodeToString(ciphertext)), nil
}

func Decrypt(encryptedText string) (string, error) {
	if strings.TrimSpace(encryptedText) == "" {
		return "", fmt.Errorf("cannot decrypt empty or whitespace-only input")
	}

	key, kmsClient, err := getSecretKey()
	if err != nil || key == nil || len(key) == 0 {
		return encryptedText, err
	}

	var config string
	err = json.Unmarshal([]byte(encryptedText), &config)
	if err != nil {
		return "", fmt.Errorf("failed to unmarshal JSON string: %s", err)
	}

	encryptedData, err := base64.StdEncoding.DecodeString(config)
	if err != nil {
		return "", fmt.Errorf("failed to decode base64 data: %s", err)
	}

	// Use KMS if client is provided
	if kmsClient != nil {
		result, err := kmsClient.Decrypt(context.Background(), &kms.DecryptInput{
			CiphertextBlob: encryptedData,
		})
		if err != nil {
			return "", fmt.Errorf("failed to decrypt with KMS: %s", err)
		}
		return string(result.Plaintext), nil
	}

	// Local AES-GCM decryption
	block, err := aes.NewCipher(key)
	if err != nil {
		return "", fmt.Errorf("failed to create cipher: %s", err)
	}

	gcm, err := cipher.NewGCM(block)
	if err != nil {
		return "", fmt.Errorf("failed to create GCM: %s", err)
	}

	if len(encryptedData) < gcm.NonceSize() {
		return "", errors.New("ciphertext too short")
	}

	plaintext, err := gcm.Open(nil, encryptedData[:gcm.NonceSize()], encryptedData[gcm.NonceSize():], nil)
	if err != nil {
		return "", fmt.Errorf("failed to decrypt: %s", err)
	}
	return string(plaintext), nil
}<|MERGE_RESOLUTION|>--- conflicted
+++ resolved
@@ -16,10 +16,7 @@
 	"github.com/aws/aws-sdk-go-v2/config"
 	"github.com/aws/aws-sdk-go-v2/service/kms"
 	"github.com/beego/beego/v2/server/web"
-<<<<<<< HEAD
-=======
 	"github.com/datazip-inc/olake-ui/server/internal/constants"
->>>>>>> 6ffd9f69
 )
 
 // utility provides encryption and decryption functionality using either AWS KMS or local AES-256-GCM.
@@ -34,11 +31,7 @@
 func getSecretKey() ([]byte, *kms.Client, error) {
 	// TODO: can we move this to constants and set key and kms client
 	// TODO: use viper package to read environment variables
-<<<<<<< HEAD
-	envKey, _ := web.AppConfig.String("encryptionkey")
-=======
 	envKey, _ := web.AppConfig.String(constants.ConfEncryptionKey)
->>>>>>> 6ffd9f69
 	if strings.TrimSpace(envKey) == "" {
 		return []byte{}, nil, nil // Encryption is disabled
 	}
