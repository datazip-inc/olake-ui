--- conflicted
+++ resolved
@@ -6,12 +6,9 @@
 	"fmt"
 	"net/http"
 	"net/url"
-<<<<<<< HEAD
-=======
 	"os"
 	"path/filepath"
 	"strconv"
->>>>>>> d18e530b
 	"strings"
 	"time"
 
@@ -216,8 +213,6 @@
 	}
 
 	return &msg, nil
-<<<<<<< HEAD
-=======
 }
 
 // CreateDirectory creates a directory with the specified permissions if it doesn't exist
@@ -289,5 +284,4 @@
 	default:
 		return ""
 	}
->>>>>>> d18e530b
 }