--- conflicted
+++ resolved
@@ -199,180 +199,3 @@
 	}
 }
 
-<<<<<<< HEAD
-func CleanOldLogs(logDir string, retentionPeriod int) {
-	logs.Info("Running log cleaner...")
-	cutoff := time.Now().AddDate(0, 0, -retentionPeriod)
-
-	// check if old logs are present
-	shouldDelete := func(path string, cutoff time.Time) bool {
-		entries, _ := os.ReadDir(path)
-		if len(entries) == 0 {
-			return true
-		}
-
-		var foundOldLog bool
-		_ = filepath.Walk(path, func(filePath string, info os.FileInfo, _ error) error {
-			if info == nil || info.IsDir() {
-				return nil
-			}
-			if (strings.HasSuffix(filePath, ".log") || strings.HasSuffix(filePath, ".log.gz")) &&
-				info.ModTime().Before(cutoff) {
-				foundOldLog = true
-				return filepath.SkipDir
-			}
-			return nil
-		})
-		return foundOldLog
-	}
-
-	entries, err := os.ReadDir(logDir)
-	if err != nil {
-		logs.Error("failed to read log dir: %v", err)
-		return
-	}
-	// delete dir if old logs are found or is empty
-	for _, entry := range entries {
-		if !entry.IsDir() || entry.Name() == "telemetry" {
-			continue
-		}
-		dirPath := filepath.Join(logDir, entry.Name())
-		if toDelete := shouldDelete(dirPath, cutoff); toDelete {
-			logs.Info("Deleting folder: %s", dirPath)
-			_ = os.RemoveAll(dirPath)
-		}
-	}
-}
-
-// starts a log cleaner that removes old logs from the specified directory based on the retention period
-func InitLogCleaner(logDir string, retentionPeriod int) {
-	logs.Info("Log cleaner started...")
-	CleanOldLogs(logDir, retentionPeriod) // catchup missed cycles if any
-	c := cron.New()
-	err := c.AddFunc("@midnight", func() {
-		CleanOldLogs(logDir, retentionPeriod)
-	})
-	if err != nil {
-		logs.Error("Failed to start log cleaner: %v", err)
-		return
-	}
-	c.Start()
-}
-
-// GetRetentionPeriod returns the retention period for logs
-func GetLogRetentionPeriod() int {
-	if val := os.Getenv("LOG_RETENTION_PERIOD"); val != "" {
-		if retentionPeriod, err := strconv.Atoi(val); err == nil && retentionPeriod > 0 {
-			return retentionPeriod
-		}
-	}
-	return constants.DefaultLogRetentionPeriod
-}
-
-// ExtractJSON extracts and returns the last valid JSON block from output
-func ExtractJSON(output string) (map[string]interface{}, error) {
-	outputStr := strings.TrimSpace(output)
-	if outputStr == "" {
-		return nil, fmt.Errorf("empty output")
-	}
-
-	lines := strings.Split(outputStr, "\n")
-
-	// Find the last non-empty line with valid JSON
-	for i := len(lines) - 1; i >= 0; i-- {
-		line := strings.TrimSpace(lines[i])
-		if line == "" {
-			continue
-		}
-
-		start := strings.Index(line, "{")
-		end := strings.LastIndex(line, "}")
-		if start != -1 && end != -1 && end > start {
-			jsonPart := line[start : end+1]
-			var result map[string]interface{}
-			if err := json.Unmarshal([]byte(jsonPart), &result); err != nil {
-				continue // Skip invalid JSON
-			}
-			return result, nil
-		}
-	}
-
-	return nil, fmt.Errorf("no valid JSON block found in output")
-}
-
-// LogEntry represents a log entry
-type LogEntry struct {
-	Level   string          `json:"level"`
-	Time    time.Time       `json:"time"`
-	Message json.RawMessage `json:"message"` // store raw JSON
-}
-
-// ReadLogs reads logs from the given mainLogDir and returns structured log entries.
-func ReadLogs(mainLogDir string) ([]map[string]interface{}, error) {
-	// Check if mainLogDir exists
-	if _, err := os.Stat(mainLogDir); os.IsNotExist(err) {
-		return nil, fmt.Errorf("logs directory not found: %s", mainLogDir)
-	}
-
-	// Logs directory
-	logsDir := filepath.Join(mainLogDir, "logs")
-	if _, err := os.Stat(logsDir); os.IsNotExist(err) {
-		return nil, fmt.Errorf("logs directory not found: %s", logsDir)
-	}
-
-	files, err := os.ReadDir(logsDir)
-	if err != nil || len(files) == 0 {
-		return nil, fmt.Errorf("logs directory empty in: %s", logsDir)
-	}
-
-	logDir := filepath.Join(logsDir, files[0].Name())
-	logPath := filepath.Join(logDir, "olake.log")
-	logContent, err := os.ReadFile(logPath)
-	if err != nil {
-		return nil, fmt.Errorf("failed to read log file: %s", logPath)
-	}
-
-	var parsedLogs []map[string]interface{}
-	lines := strings.Split(string(logContent), "\n")
-
-	for _, line := range lines {
-		if line == "" {
-			continue
-		}
-
-		var logEntry LogEntry
-		if err := json.Unmarshal([]byte(line), &logEntry); err != nil {
-			continue
-		}
-
-		if logEntry.Level == "debug" {
-			continue
-		}
-
-		// Convert Message to string safely
-		var messageStr string
-		var tmp interface{}
-		if err := json.Unmarshal(logEntry.Message, &tmp); err == nil {
-			switch v := tmp.(type) {
-			case string:
-				messageStr = v // plain string
-			default:
-				msgBytes, _ := json.Marshal(v) // object/array
-				messageStr = string(msgBytes)
-			}
-		} else {
-			// fallback: raw bytes as string
-			messageStr = string(logEntry.Message)
-		}
-
-		parsedLogs = append(parsedLogs, map[string]interface{}{
-			"level":   logEntry.Level,
-			"time":    logEntry.Time.UTC().Format(time.RFC3339),
-			"message": messageStr,
-		})
-	}
-
-	return parsedLogs, nil
-}
-=======
->>>>>>> 892282e6
