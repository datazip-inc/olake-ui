package utils

import (
	"crypto/rand"
	"encoding/json"
	"fmt"
	"net/http"
	"net/url"
	"os"
	"path/filepath"
	"strconv"
	"strings"
	"time"

	"github.com/beego/beego/v2/core/logs"
	"github.com/beego/beego/v2/server/web"
	"github.com/oklog/ulid"
	"github.com/robfig/cron"

	"github.com/datazip/olake-frontend/server/internal/constants"
	"github.com/datazip/olake-frontend/server/internal/models"
)

func ToMapOfInterface(structure any) map[string]interface{} {
	if structure == nil {
		return nil
	}

	data, _ := json.Marshal(structure)

	var output map[string]interface{}
	_ = json.Unmarshal(data, &output)

	return output
}

func RespondJSON(ctx *web.Controller, status int, success bool, message string, data interface{}) {
	ctx.Ctx.Output.SetStatus(status)
	ctx.Data["json"] = models.JSONResponse{
		Success: success,
		Message: message,
		Data:    data,
	}
	_ = ctx.ServeJSON()
}

func SuccessResponse(ctx *web.Controller, data interface{}) {
	RespondJSON(ctx, http.StatusOK, true, "success", data)
}

func ErrorResponse(ctx *web.Controller, status int, message string) {
	RespondJSON(ctx, status, false, message, nil)
}

func HandleJSONOK(w http.ResponseWriter, content interface{}) {
	w.Header().Add("Content-Type", "application/json")
	w.WriteHeader(http.StatusOK)
	enc := json.NewEncoder(w)
	enc.SetEscapeHTML(false)
	_ = enc.Encode(content)
}

// send a message as response
func HandleResponseMessage(w http.ResponseWriter, statusCode int, content interface{}, message string) {
	body := make(map[string]interface{})

	if content != nil {
		jsonbody, err := json.Marshal(content)
		if err != nil {
			HandleError(w, http.StatusInternalServerError, err)
		}

		if err = json.Unmarshal(jsonbody, &body); err != nil {
			HandleError(w, http.StatusInternalServerError, err)
		}
	}
	body["message"] = message

	w.WriteHeader(statusCode)
	w.Header().Set("Content-Type", "application/json")
	_ = json.NewEncoder(w).Encode(body)
}

// send error as json response
func HandleErrorAsMessage(w http.ResponseWriter, statusCode int, err error) {
	body := make(map[string]string)
	body["error"] = err.Error()

	w.WriteHeader(statusCode)
	_ = json.NewEncoder(w).Encode(body)
}

// send error as direct text/string
func HandleError(w http.ResponseWriter, statusCode int, err error) {
	w.WriteHeader(statusCode)
	fmt.Fprintln(w, err)
}

// Handle errors and pass it to /error page
func HandleErrorJS(w http.ResponseWriter, r *http.Request, err error) {
	http.Redirect(w, r, fmt.Sprintf(`/error?msg=%q`, url.QueryEscape(err.Error())), http.StatusPermanentRedirect)
}

func ExistsInArray[T comparable](arr []T, value T) bool {
	for _, elem := range arr {
		if elem == value {
			return true
		}
	}

	return false
}

func ULID() string {
	entropy := ulid.Monotonic(rand.Reader, 0)

	t := time.Now()
	newUlid, err := ulid.New(ulid.Timestamp(t), entropy)
	if err != nil {
		logs.Critical(err)
	}

	return newUlid.String()
}

func Ternary(cond bool, a, b any) any {
	if cond {
		return a
	}
	return b
}

// ConnectionStatus represents the structure of the connection status JSON
type ConnectionStatus struct {
	Message string `json:"message"`
	Status  string `json:"status"`
}

// LogMessage represents the structure of the log message JSON
type LogMessage struct {
	ConnectionStatus *ConnectionStatus `json:"connectionStatus,omitempty"`
	Type             string            `json:"type,omitempty"`
	// Add other fields as needed
}

// ExtractAndParseLastLogMessage extracts the JSON from the last log line and parses it
func ExtractAndParseLastLogMessage(output []byte) (*LogMessage, error) {
	// Convert output to string and split into lines
	outputStr := strings.TrimSpace(string(output))
	if outputStr == "" {
		return nil, fmt.Errorf("empty output")
	}

	lines := strings.Split(outputStr, "\n")

	// Find the last non-empty line
	var lastLine string
	for i := len(lines) - 1; i >= 0; i-- {
		if trimmed := strings.TrimSpace(lines[i]); trimmed != "" {
			lastLine = trimmed
			break
		}
	}

	if lastLine == "" {
		return nil, fmt.Errorf("no log lines found")
	}

	// Extract JSON part (everything after the first "{")
	start := strings.Index(lastLine, "{")
	if start == -1 {
		return nil, fmt.Errorf("no JSON found in log line")
	}
	jsonStr := lastLine[start:]

	// Parse the JSON
	var msg LogMessage
	if err := json.Unmarshal([]byte(jsonStr), &msg); err != nil {
		return nil, fmt.Errorf("failed to parse JSON: %v", err)
	}

	return &msg, nil
}

// CreateDirectory creates a directory with the specified permissions if it doesn't exist
func CreateDirectory(dirPath string, perm os.FileMode) error {
	if _, err := os.Stat(dirPath); os.IsNotExist(err) {
		if err := os.MkdirAll(dirPath, perm); err != nil {
			return fmt.Errorf("failed to create directory %s: %v", dirPath, err)
		}
	}
	return nil
}

// WriteFile writes data to a file, creating the directory if necessary
func WriteFile(filePath string, data []byte, perm os.FileMode) error {
	dirPath := filepath.Dir(filePath)
	if err := CreateDirectory(dirPath, 0755); err != nil {
		return err
	}

	if err := os.WriteFile(filePath, data, perm); err != nil {
		return fmt.Errorf("failed to write to file %s: %v", filePath, err)
	}
	return nil
}

// ParseJSONFile parses a JSON file into a map
func ParseJSONFile(filePath string) (map[string]interface{}, error) {
	fileData, err := os.ReadFile(filePath)
	if err != nil {
		return nil, fmt.Errorf("failed to read file %s: %v", filePath, err)
	}

	var result map[string]interface{}
	if err := json.Unmarshal(fileData, &result); err != nil {
		return nil, fmt.Errorf("failed to parse JSON from file %s: %v", filePath, err)
	}

	return result, nil
}

// ToCron converts a frequency string to a cron expression
func ToCron(frequency string) string {
	parts := strings.Split(strings.ToLower(frequency), "-")
	if len(parts) != 2 {
		return frequency
	}

	valueStr, unit := parts[0], parts[1]
	value, err := strconv.Atoi(valueStr)
	if err != nil || value <= 0 {
		return frequency
	}

	switch unit {
	case "minutes":
		return fmt.Sprintf("*/%d * * * *", value) // Every N minutes
	case "hours":
		return fmt.Sprintf("0 */%d * * *", value) // Every N hours at minute 0
	case "days":
		return fmt.Sprintf("0 0 */%d * *", value) // Every N days at midnight
	case "weeks":
		// Every N weeks on Sunday (0), cron doesn't support "every N weeks" directly,
		// so simulate with day-of-week field (best-effort)
		return fmt.Sprintf("0 0 * * */%d", value)
	case "months":
		return fmt.Sprintf("0 0 1 */%d *", value) // Every N months on the 1st at midnight
	case "years":
		return fmt.Sprintf("0 0 1 1 */%d", value) // Every N years on the 1st of January at midnight
	default:
		return frequency
	}
}

func CleanOldLogs(logDir string, retentionPeriod int) {
	logs.Info("Running log cleaner...")
	cutoff := time.Now().AddDate(0, 0, -retentionPeriod)

	// check if old logs are present
	shouldDelete := func(path string, cutoff time.Time) bool {
		entries, _ := os.ReadDir(path)
		if len(entries) == 0 {
			return true
		}

		var foundOldLog bool
		_ = filepath.Walk(path, func(filePath string, info os.FileInfo, _ error) error {
			if info == nil || info.IsDir() {
				return nil
			}
			if (strings.HasSuffix(filePath, ".log") || strings.HasSuffix(filePath, ".log.gz")) &&
				info.ModTime().Before(cutoff) {
				foundOldLog = true
				return filepath.SkipDir
			}
			return nil
		})
		return foundOldLog
	}

	entries, err := os.ReadDir(logDir)
	if err != nil {
		logs.Error("failed to read log dir: %v", err)
		return
	}
	// delete dir if old logs are found or is empty
	for _, entry := range entries {
		if !entry.IsDir() || entry.Name() == "telemetry" {
			continue
		}
		dirPath := filepath.Join(logDir, entry.Name())
		if toDelete := shouldDelete(dirPath, cutoff); toDelete {
			logs.Info("Deleting folder: %s", dirPath)
			_ = os.RemoveAll(dirPath)
		}
	}
}

// starts a log cleaner that removes old logs from the specified directory based on the retention period
func InitLogCleaner(logDir string, retentionPeriod int) {
	logs.Info("Log cleaner started...")
	CleanOldLogs(logDir, retentionPeriod) // catchup missed cycles if any
	c := cron.New()
	err := c.AddFunc("@midnight", func() {
		CleanOldLogs(logDir, retentionPeriod)
	})
	if err != nil {
		logs.Error("Failed to start log cleaner: %v", err)
		return
	}
	c.Start()
}

// GetRetentionPeriod returns the retention period for logs
func GetLogRetentionPeriod() int {
	if val := os.Getenv("LOG_RETENTION_PERIOD"); val != "" {
		if retentionPeriod, err := strconv.Atoi(val); err == nil && retentionPeriod > 0 {
			return retentionPeriod
		}
	}
	return constants.DefaultLogRetentionPeriod
}

// ParseSpecJSON extracts and returns the "spec" and "uischema" objects from the last valid JSON block
func ParseSpecJSON(output string) (models.SpecOutput, error) {
	lines := strings.Split(output, "\n")
	for i := len(lines) - 1; i >= 0; i-- {
		line := strings.TrimSpace(lines[i])
		start := strings.Index(line, "{")
		end := strings.LastIndex(line, "}")
		if start != -1 && end != -1 && end > start {
			jsonPart := line[start : end+1]
			var fullMap map[string]interface{}
			if err := json.Unmarshal([]byte(jsonPart), &fullMap); err != nil {
				continue // Skip invalid JSON
			}

			// Extract both spec and uischema if available
			spec, okSpec := fullMap["spec"].(map[string]interface{})
<<<<<<< HEAD
			uischema, okUI := fullMap["uischema"].(map[string]interface{})
=======
			uischema, okUI := fullMap["uischema"].(string)
>>>>>>> 982da2c2

			if okSpec || okUI {
				return models.SpecOutput{Spec: spec, UISchema: uischema}, nil
			}
		}
	}
	return models.SpecOutput{}, fmt.Errorf("no top-level 'spec' or 'uischema' JSON block found in output")
}

// AddWriterType takes a JSON string config and adds the "type" field
func AddWriterType(configStr, writerType string) (string, error) {
	var writer map[string]interface{}
	if err := json.Unmarshal([]byte(configStr), &writer); err != nil {
		return "", fmt.Errorf("invalid input JSON: %w", err)
	}

	if writerType == "s3" {
		writerType = "PARQUET"
	}
	writerType = strings.ToUpper(writerType)
	result := map[string]interface{}{
		"writer": writer,
		"type":   writerType,
	}

	output, err := json.Marshal(result)
	if err != nil {
		return "", fmt.Errorf("failed to marshal result: %w", err)
	}

	return string(output), nil
}
<|MERGE_RESOLUTION|>--- conflicted
+++ resolved
@@ -338,11 +338,7 @@
 
 			// Extract both spec and uischema if available
 			spec, okSpec := fullMap["spec"].(map[string]interface{})
-<<<<<<< HEAD
-			uischema, okUI := fullMap["uischema"].(map[string]interface{})
-=======
 			uischema, okUI := fullMap["uischema"].(string)
->>>>>>> 982da2c2
 
 			if okSpec || okUI {
 				return models.SpecOutput{Spec: spec, UISchema: uischema}, nil
