package utils

import (
	"crypto/rand"
	"encoding/json"
	"fmt"
	"net/http"
	"net/url"
	"os"
	"path/filepath"
	"strconv"
	"strings"
	"time"

	"github.com/beego/beego/v2/core/logs"
	"github.com/beego/beego/v2/server/web"
	"github.com/cenkalti/backoff/v4"
	"github.com/oklog/ulid"
	"github.com/robfig/cron"

	"github.com/datazip/olake-frontend/server/internal/constants"
	"github.com/datazip/olake-frontend/server/internal/models"
)

func ToMapOfInterface(structure any) map[string]interface{} {
	if structure == nil {
		return nil
	}

	data, _ := json.Marshal(structure)

	var output map[string]interface{}
	_ = json.Unmarshal(data, &output)

	return output
}

func RespondJSON(ctx *web.Controller, status int, success bool, message string, data interface{}) {
	ctx.Ctx.Output.SetStatus(status)
	ctx.Data["json"] = models.JSONResponse{
		Success: success,
		Message: message,
		Data:    data,
	}
	_ = ctx.ServeJSON()
}

func SuccessResponse(ctx *web.Controller, data interface{}) {
	RespondJSON(ctx, http.StatusOK, true, "success", data)
}

func ErrorResponse(ctx *web.Controller, status int, message string) {
	RespondJSON(ctx, status, false, message, nil)
}

func HandleJSONOK(w http.ResponseWriter, content interface{}) {
	w.Header().Add("Content-Type", "application/json")
	w.WriteHeader(http.StatusOK)
	enc := json.NewEncoder(w)
	enc.SetEscapeHTML(false)
	_ = enc.Encode(content)
}

// send a message as response
func HandleResponseMessage(w http.ResponseWriter, statusCode int, content interface{}, message string) {
	body := make(map[string]interface{})

	if content != nil {
		jsonbody, err := json.Marshal(content)
		if err != nil {
			HandleError(w, http.StatusInternalServerError, err)
		}

		if err = json.Unmarshal(jsonbody, &body); err != nil {
			HandleError(w, http.StatusInternalServerError, err)
		}
	}
	body["message"] = message

	w.WriteHeader(statusCode)
	w.Header().Set("Content-Type", "application/json")
	_ = json.NewEncoder(w).Encode(body)
}

// send error as json response
func HandleErrorAsMessage(w http.ResponseWriter, statusCode int, err error) {
	body := make(map[string]string)
	body["error"] = err.Error()

	w.WriteHeader(statusCode)
	_ = json.NewEncoder(w).Encode(body)
}

// send error as direct text/string
func HandleError(w http.ResponseWriter, statusCode int, err error) {
	w.WriteHeader(statusCode)
	fmt.Fprintln(w, err)
}

// Handle errors and pass it to /error page
func HandleErrorJS(w http.ResponseWriter, r *http.Request, err error) {
	http.Redirect(w, r, fmt.Sprintf(`/error?msg=%q`, url.QueryEscape(err.Error())), http.StatusPermanentRedirect)
}

func ExistsInArray[T comparable](arr []T, value T) bool {
	for _, elem := range arr {
		if elem == value {
			return true
		}
	}

	return false
}

func ULID() string {
	entropy := ulid.Monotonic(rand.Reader, 0)

	t := time.Now()
	newUlid, err := ulid.New(ulid.Timestamp(t), entropy)
	if err != nil {
		logs.Critical(err)
	}

	return newUlid.String()
}

func Ternary(cond bool, a, b any) any {
	if cond {
		return a
	}
	return b
}

// CreateDirectory creates a directory with the specified permissions if it doesn't exist
func CreateDirectory(dirPath string, perm os.FileMode) error {
	if _, err := os.Stat(dirPath); os.IsNotExist(err) {
		if err := os.MkdirAll(dirPath, perm); err != nil {
			return fmt.Errorf("failed to create directory %s: %v", dirPath, err)
		}
	}
	return nil
}

// WriteFile writes data to a file, creating the directory if necessary
func WriteFile(filePath string, data []byte, perm os.FileMode) error {
	dirPath := filepath.Dir(filePath)
	if err := CreateDirectory(dirPath, 0755); err != nil {
		return err
	}

	if err := os.WriteFile(filePath, data, perm); err != nil {
		return fmt.Errorf("failed to write to file %s: %v", filePath, err)
	}
	return nil
}

// ParseJSONFile parses a JSON file into a map
func ParseJSONFile(filePath string) (map[string]interface{}, error) {
	fileData, err := os.ReadFile(filePath)
	if err != nil {
		return nil, fmt.Errorf("failed to read file %s: %v", filePath, err)
	}

	var result map[string]interface{}
	if err := json.Unmarshal(fileData, &result); err != nil {
		return nil, fmt.Errorf("failed to parse JSON from file %s: %v", filePath, err)
	}

	return result, nil
}

// ToCron converts a frequency string to a cron expression
func ToCron(frequency string) string {
	parts := strings.Split(strings.ToLower(frequency), "-")
	if len(parts) != 2 {
		return frequency
	}

	valueStr, unit := parts[0], parts[1]
	value, err := strconv.Atoi(valueStr)
	if err != nil || value <= 0 {
		return frequency
	}

	switch unit {
	case "minutes":
		return fmt.Sprintf("*/%d * * * *", value) // Every N minutes
	case "hours":
		return fmt.Sprintf("0 */%d * * *", value) // Every N hours at minute 0
	case "days":
		return fmt.Sprintf("0 0 */%d * *", value) // Every N days at midnight
	case "weeks":
		// Every N weeks on Sunday (0), cron doesn't support "every N weeks" directly,
		// so simulate with day-of-week field (best-effort)
		return fmt.Sprintf("0 0 * * */%d", value)
	case "months":
		return fmt.Sprintf("0 0 1 */%d *", value) // Every N months on the 1st at midnight
	case "years":
		return fmt.Sprintf("0 0 1 1 */%d", value) // Every N years on the 1st of January at midnight
	default:
		return frequency
	}
}

func CleanOldLogs(logDir string, retentionPeriod int) {
	logs.Info("Running log cleaner...")
	cutoff := time.Now().AddDate(0, 0, -retentionPeriod)

	// check if old logs are present
	shouldDelete := func(path string, cutoff time.Time) bool {
		entries, _ := os.ReadDir(path)
		if len(entries) == 0 {
			return true
		}

		var foundOldLog bool
		_ = filepath.Walk(path, func(filePath string, info os.FileInfo, _ error) error {
			if info == nil || info.IsDir() {
				return nil
			}
			if (strings.HasSuffix(filePath, ".log") || strings.HasSuffix(filePath, ".log.gz")) &&
				info.ModTime().Before(cutoff) {
				foundOldLog = true
				return filepath.SkipDir
			}
			return nil
		})
		return foundOldLog
	}

	entries, err := os.ReadDir(logDir)
	if err != nil {
		logs.Error("failed to read log dir: %v", err)
		return
	}
	// delete dir if old logs are found or is empty
	for _, entry := range entries {
		if !entry.IsDir() || entry.Name() == "telemetry" {
			continue
		}
		dirPath := filepath.Join(logDir, entry.Name())
		if toDelete := shouldDelete(dirPath, cutoff); toDelete {
			logs.Info("Deleting folder: %s", dirPath)
			_ = os.RemoveAll(dirPath)
		}
	}
}

// starts a log cleaner that removes old logs from the specified directory based on the retention period
func InitLogCleaner(logDir string, retentionPeriod int) {
	logs.Info("Log cleaner started...")
	CleanOldLogs(logDir, retentionPeriod) // catchup missed cycles if any
	c := cron.New()
	err := c.AddFunc("@midnight", func() {
		CleanOldLogs(logDir, retentionPeriod)
	})
	if err != nil {
		logs.Error("Failed to start log cleaner: %v", err)
		return
	}
	c.Start()
}

// GetRetentionPeriod returns the retention period for logs
func GetLogRetentionPeriod() int {
	if val := os.Getenv("LOG_RETENTION_PERIOD"); val != "" {
		if retentionPeriod, err := strconv.Atoi(val); err == nil && retentionPeriod > 0 {
			return retentionPeriod
		}
	}
	return constants.DefaultLogRetentionPeriod
}

<<<<<<< HEAD
// RetryWithBackoff retries the given operation with exponential backoff.
//
// Params:
//   - operation: function to retry (return error to trigger retry)
//   - maxRetries: maximum number of retries (0 = unlimited)
//   - initialInterval: initial delay before retrying (e.g., 1s)
//   - maxInterval: maximum delay between retries (e.g., 2m)
//   - notify: optional callback called on every retry
//
// Returns:
//   - error: last error if retries failed, or nil if successful.
func RetryWithBackoff(
	operation func() error,
	maxRetries int,
	initialInterval, maxInterval time.Duration,
	notify func(err error, next time.Duration),
) error {
	// Configure exponential backoff
	expBackoff := backoff.NewExponentialBackOff()
	expBackoff.InitialInterval = initialInterval
	expBackoff.MaxInterval = maxInterval

	// If maxRetries > 0, we cap the elapsed time
	if maxRetries > 0 {
		expBackoff.MaxElapsedTime = time.Duration(maxRetries) * maxInterval
	} else {
		expBackoff.MaxElapsedTime = 0 // unlimited
	}

	// Default notify if not provided
	if notify == nil {
		notify = func(err error, next time.Duration) {
			logs.Info("Operation failed: %s. Retrying in %s...\n", err, next)
		}
	}

	// Execute the operation with retry
	return backoff.RetryNotify(operation, expBackoff, notify)
=======
// ExtractJSON extracts and returns the last valid JSON block from output
func ExtractJSON(output string) (map[string]interface{}, error) {
	outputStr := strings.TrimSpace(output)
	if outputStr == "" {
		return nil, fmt.Errorf("empty output")
	}

	lines := strings.Split(outputStr, "\n")

	// Find the last non-empty line with valid JSON
	for i := len(lines) - 1; i >= 0; i-- {
		line := strings.TrimSpace(lines[i])
		if line == "" {
			continue
		}

		start := strings.Index(line, "{")
		end := strings.LastIndex(line, "}")
		if start != -1 && end != -1 && end > start {
			jsonPart := line[start : end+1]
			var result map[string]interface{}
			if err := json.Unmarshal([]byte(jsonPart), &result); err != nil {
				continue // Skip invalid JSON
			}
			return result, nil
		}
	}

	return nil, fmt.Errorf("no valid JSON block found in output")
>>>>>>> 3c101dde
}<|MERGE_RESOLUTION|>--- conflicted
+++ resolved
@@ -271,7 +271,6 @@
 	return constants.DefaultLogRetentionPeriod
 }
 
-<<<<<<< HEAD
 // RetryWithBackoff retries the given operation with exponential backoff.
 //
 // Params:
@@ -310,7 +309,8 @@
 
 	// Execute the operation with retry
 	return backoff.RetryNotify(operation, expBackoff, notify)
-=======
+}
+
 // ExtractJSON extracts and returns the last valid JSON block from output
 func ExtractJSON(output string) (map[string]interface{}, error) {
 	outputStr := strings.TrimSpace(output)
@@ -340,5 +340,4 @@
 	}
 
 	return nil, fmt.Errorf("no valid JSON block found in output")
->>>>>>> 3c101dde
 }