package utils

import (
	"context"
	"encoding/base64"
	"encoding/json"
	"fmt"
	"net/http"
	"os"
	"os/exec"
	"regexp"
	"sort"
	"strings"

	"github.com/aws/aws-sdk-go-v2/aws"
	"github.com/aws/aws-sdk-go-v2/config"
	"github.com/aws/aws-sdk-go-v2/service/ecr"
	"github.com/beego/beego/v2/core/logs"
	"github.com/beego/beego/v2/server/web"
	"golang.org/x/mod/semver"
)

// docker hub tags api url template
const dockerHubTagsURLTemplate = "https://hub.docker.com/v2/repositories/%s/tags/?page_size=100"

// DockerHubTag represents a single tag from Docker Hub API response
type DockerHubTag struct {
	Name string `json:"name"`
}

// DockerHubTagsResponse represents the response structure from Docker Hub tags API
type DockerHubTagsResponse struct {
	Results []DockerHubTag `json:"results"`
}

var defaultImages = []string{"olakego/source-mysql", "olakego/source-postgres", "olakego/source-oracle", "olakego/source-mongodb"}

// ignoredWorkerEnv is a map of environment variables that are ignored from the worker container.
var ignoredWorkerEnv = map[string]any{ // A map is chosen because it gives O(1) lookup time for key existence.
	"HOSTNAME":                nil,
	"PATH":                    nil,
	"PWD":                     nil,
	"HOME":                    nil,
	"SHLVL":                   nil,
	"TERM":                    nil,
<<<<<<< HEAD
	"HOST_PERSISTENT_DIR":     nil,
=======
	"PERSISTENT_DIR":          nil,
>>>>>>> 7b6d22cd
	"CONTAINER_REGISTRY_BASE": nil,
	"TEMPORAL_ADDRESS":        nil,
	"OLAKE_SECRET_KEY":        nil,
	"_":                       nil,
}

// GetWorkerEnvVars returns the environment variables from the worker container.
func GetWorkerEnvVars() map[string]string {
	vars := make(map[string]string)
	for _, entry := range os.Environ() {
		parts := strings.SplitN(entry, "=", 2)
		key := parts[0]
		if _, ignore := ignoredWorkerEnv[key]; ignore {
			continue
		}
		vars[key] = parts[1]
	}
	return vars
}

// GetDriverImageTags returns image tags from ECR or Docker Hub with fallback to cached images
func GetDriverImageTags(ctx context.Context, imageName string, cachedTags bool) ([]string, string, error) {
	// TODO: make constants file and validate all env vars in start of server
	repositoryBase, err := web.AppConfig.String("CONTAINER_REGISTRY_BASE")
	if err != nil {
		return nil, "", fmt.Errorf("failed to get CONTAINER_REGISTRY_BASE: %s", err)
	}
	var tags []string
	images := []string{imageName}
	if imageName == "" {
		images = defaultImages
	}
	driverImage := ""
	for _, imageName := range images {
		if strings.Contains(repositoryBase, "ecr") {
			fullImage := fmt.Sprintf("%s/%s", repositoryBase, imageName)
			tags, err = getECRImageTags(ctx, fullImage)
		} else {
			tags, err = getDockerHubImageTags(ctx, imageName)
		}

		// Fallback to cached if online fetch fails or explicitly requested
		if err != nil && cachedTags {
			logs.Warn("failed to fetch image tags online for %s: %s, falling back to cached tags", imageName, err)
			tags, err = fetchCachedImageTags(ctx, imageName, repositoryBase)
			if err != nil {
				return nil, "", fmt.Errorf("failed to fetch cached image tags for %s: %s", imageName, err)
			}
		}

		if len(tags) == 0 {
			// if no tags found continue
			continue
		}

		// TODO : return highest tag out of all sources (currently breaking loop once any tag found on any image)
		driverImage = imageName
		break
	}

	if len(tags) == 0 {
		return nil, "", fmt.Errorf("no tags found for image: %s", imageName)
	}
	driverImage = strings.TrimPrefix(driverImage, "olakego/source-")
	sort.Slice(tags, func(i, j int) bool { return semver.Compare(tags[i], tags[j]) > 0 }) // highest first
	return tags, driverImage, err
}

// getECRImageTags fetches tags from AWS ECR
func getECRImageTags(ctx context.Context, fullImageName string) ([]string, error) {
	accountID, region, repoName, err := ParseECRDetails(fullImageName)
	if err != nil {
		return nil, fmt.Errorf("invalid ECR URI: %s", err)
	}

	cfg, err := config.LoadDefaultConfig(ctx, config.WithRegion(region))
	if err != nil {
		return nil, fmt.Errorf("failed to load AWS config: %s", err)
	}

	client := ecr.NewFromConfig(cfg)
	resp, err := client.DescribeImages(ctx, &ecr.DescribeImagesInput{
		RepositoryName: aws.String(repoName),
		RegistryId:     aws.String(accountID),
		MaxResults:     aws.Int32(100),
	})
	if err != nil {
		return nil, fmt.Errorf("failed to fetch ECR tags: %s", err)
	}

	var tags []string
	for _, imageDetail := range resp.ImageDetails {
		for _, tag := range imageDetail.ImageTags {
			if isValidTag(tag) {
				tags = append(tags, tag)
			}
		}
	}
	return tags, nil
}

// getDockerHubImageTags fetches tags from Docker Hub
func getDockerHubImageTags(ctx context.Context, imageName string) ([]string, error) {
	// Create a new HTTP request with context
	req, err := http.NewRequestWithContext(ctx, "GET",
		fmt.Sprintf(dockerHubTagsURLTemplate, imageName), http.NoBody)
	if err != nil {
		return nil, fmt.Errorf("failed to create request: %s", err)
	}
	// Make the HTTP request
	resp, err := http.DefaultClient.Do(req)
	if err != nil {
		return nil, fmt.Errorf("failed to fetch tags from Docker Hub: %s", err)
	}
	defer resp.Body.Close()

	if resp.StatusCode != http.StatusOK {
		return nil, fmt.Errorf("docker hub api request failed with status code: %d", resp.StatusCode)
	}

	var responseData DockerHubTagsResponse
	if err := json.NewDecoder(resp.Body).Decode(&responseData); err != nil {
		return nil, fmt.Errorf("failed to decode Docker Hub response: %s", err)
	}

	var tags []string
	for _, tagData := range responseData.Results {
		if isValidTag(tagData.Name) {
			tags = append(tags, tagData.Name)
		}
	}
	return tags, nil
}

// fetchCachedImageTags retrieves locally cached tags for an image
func fetchCachedImageTags(ctx context.Context, imageName, repositoryBase string) ([]string, error) {
	if strings.Contains(repositoryBase, "ecr") {
		// after making it ecr, it will be like "123456789012.dkr.ecr.us-west-2.amazonaws.com/olakego/source-mysql"
		imageName = fmt.Sprintf("%s/%s", strings.TrimSuffix(repositoryBase, "/"), imageName)
	}

	images, err := GetCachedImages(ctx)
	if err != nil {
		return nil, fmt.Errorf("failed to get cached images: %s", err)
	}

	tagsMap := make(map[string]struct{})
	for _, image := range images {
		if strings.HasPrefix(image, imageName) {
			parts := strings.Split(image, ":")
			if len(parts) != 2 || !isValidTag(parts[1]) {
				continue
			}
			tagsMap[parts[1]] = struct{}{}
		}
	}

	var tags []string
	for tag := range tagsMap {
		tags = append(tags, tag)
	}
	return tags, nil
}

// GetCachedImages retrieves locally cached Docker images
func GetCachedImages(ctx context.Context) ([]string, error) {
	cmd := exec.CommandContext(ctx, "docker", "images", "--format", "{{.Repository}}:{{.Tag}}")
	output, err := cmd.Output()
	if err != nil {
		return nil, fmt.Errorf("failed to list docker images: %s", err)
	}

	return strings.Split(strings.TrimSpace(string(output)), "\n"), nil
}

// ParseECRDetails extracts account ID, region, and repository name from ECR URI
// Example:
//
//	Input:  "123456789012.dkr.ecr.us-west-2.amazonaws.com/olakego/source-mysql:latest"
//	Output: accountID = "123456789012"
//	        region    = "us-west-2"
//	        repoName  = "olakego/source-mysql:latest"
func ParseECRDetails(fullImageName string) (accountID, region, repoName string, err error) {
	// handle private and public ecr and china ecr
	privateRe := regexp.MustCompile(`^(\d+)\.dkr\.ecr\.([a-z0-9-]+)\.amazonaws\.com(\.cn)?/(.+)$`)
	publicRe := regexp.MustCompile(`^public\.ecr\.aws/(.+)$`)

	if matches := privateRe.FindStringSubmatch(fullImageName); len(matches) == 5 {
		return matches[1], matches[2], matches[4], nil
	}

	if matches := publicRe.FindStringSubmatch(fullImageName); len(matches) == 2 {
		// Public ECR doesn’t have accountID/region
		return "public", "global", matches[1], nil
	}

	return "", "", "", fmt.Errorf("failed to parse ECR URI: %s", fullImageName)
}

// isValidTag centralizes tag filtering logic
func isValidTag(tag string) bool {
	return tag != "<none>" &&
		!strings.Contains(tag, "stag") &&
		!strings.Contains(tag, "latest") &&
		!strings.Contains(tag, "dev") &&
		tag >= "v0.1.0"
}

// DockerLoginECR logs in to an AWS ECR repository using the AWS SDK
func DockerLoginECR(ctx context.Context, region, registryID string) error {
	// Load AWS credentials & config
	cfg, err := config.LoadDefaultConfig(ctx, config.WithRegion(region))
	if err != nil {
		return fmt.Errorf("failed to load AWS config: %s", err)
	}

	client := ecr.NewFromConfig(cfg)

	// Get ECR authorization token
	authResp, err := client.GetAuthorizationToken(ctx, &ecr.GetAuthorizationTokenInput{
		RegistryIds: []string{registryID},
	})
	if err != nil {
		return fmt.Errorf("failed to get ECR authorization token: %s", err)
	}

	if len(authResp.AuthorizationData) == 0 {
		return fmt.Errorf("no authorization data received from ECR")
	}

	authData := authResp.AuthorizationData[0]

	// Decode token
	decodedToken, err := base64.StdEncoding.DecodeString(aws.ToString(authData.AuthorizationToken))
	if err != nil {
		return fmt.Errorf("failed to decode authorization token: %s", err)
	}

	parts := strings.SplitN(string(decodedToken), ":", 2)
	if len(parts) != 2 {
		return fmt.Errorf("invalid authorization token format")
	}
	username := parts[0]
	password := parts[1]
	registryURL := aws.ToString(authData.ProxyEndpoint) // e.g., https://678819669750.dkr.ecr.ap-south-1.amazonaws.com

	// Perform docker login
	cmd := exec.CommandContext(ctx, "docker", "login", "-u", username, "--password-stdin", registryURL)
	cmd.Stdin = strings.NewReader(password)
	output, err := cmd.CombinedOutput()
	if err != nil {
		return fmt.Errorf("docker login failed: %s\nOutput: %s", err, output)
	}

	return nil
}<|MERGE_RESOLUTION|>--- conflicted
+++ resolved
@@ -43,11 +43,7 @@
 	"HOME":                    nil,
 	"SHLVL":                   nil,
 	"TERM":                    nil,
-<<<<<<< HEAD
-	"HOST_PERSISTENT_DIR":     nil,
-=======
 	"PERSISTENT_DIR":          nil,
->>>>>>> 7b6d22cd
 	"CONTAINER_REGISTRY_BASE": nil,
 	"TEMPORAL_ADDRESS":        nil,
 	"OLAKE_SECRET_KEY":        nil,
