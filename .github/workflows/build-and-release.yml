--- conflicted
+++ resolved
@@ -34,11 +34,7 @@
       - name: Checkout code
         uses: actions/checkout@v3
         with:
-<<<<<<< HEAD
           ref: ${{ github.event.inputs.environment == 'master' && 'master' || (github.event.inputs.environment == 'staging' && 'staging' || github.event.inputs.environment == 'dev' && 'feat/bff-api' || 'develop') }}
-=======
-          ref: ${{ github.event.inputs.environment == 'master' && 'master' || (github.event.inputs.environment == 'staging' && 'staging' || github.event.inputs.environment == 'dev' && 'fix/refactor_bff_api' || 'develop') }}
->>>>>>> d18e530b
 
       - name: Set up Node.js
         uses: actions/setup-node@v3
@@ -57,10 +53,6 @@
           key: ${{ runner.os }}-pnpm-store-${{ hashFiles('ui/pnpm-lock.yaml') }}
           restore-keys: |
             ${{ runner.os }}-pnpm-store-
-<<<<<<< HEAD
-=======
-
->>>>>>> d18e530b
 
       - name: Setup environment variables
         run: |
