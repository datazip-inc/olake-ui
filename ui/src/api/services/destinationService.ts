--- conflicted
+++ resolved
@@ -6,25 +6,11 @@
 	EntityTestRequest,
 	EntityTestResponse,
 } from "../../types"
-<<<<<<< HEAD
-import { getConnectorInLowerCase } from "../../utils/utils"
-import { trackTestConnection } from "../utils"
-
-// TODO: Make it parquet on all places
-const normalizeDestinationType = (type: string): string => {
-	//destination connector typemap
-	const typeMap: Record<string, string> = {
-		"amazon s3": "parquet",
-		"apache iceberg": "iceberg",
-	}
-	return typeMap[type.toLowerCase()] || type.toLowerCase()
-}
-=======
 import {
 	getConnectorInLowerCase,
 	normalizeConnectorType,
 } from "../../utils/utils"
->>>>>>> a00aca19
+import { trackTestConnection } from "../utils"
 
 export const destinationService = {
 	getDestinations: async () => {
