--- conflicted
+++ resolved
@@ -2,28 +2,18 @@
 	ArrowsCounterClockwiseIcon,
 	CheckIcon,
 	XCircleIcon,
-<<<<<<< HEAD
-=======
 	XIcon,
->>>>>>> 63c5a357
 } from "@phosphor-icons/react"
 
 export const getStatusIcon = (status: string | undefined) => {
 	if (status === "success" || status === "completed") {
 		return <CheckIcon className="text-green-500" />
-<<<<<<< HEAD
-	} else if (status === "failed" || status === "cancelled") {
-		return <XCircleIcon className="text-red-500" />
-	} else if (status === "running") {
-		return <ArrowsCounterClockwiseIcon className="text-blue-500" />
-=======
 	} else if (status === "failed") {
 		return <XCircleIcon className="text-red-500" />
 	} else if (status === "running") {
 		return <ArrowsCounterClockwiseIcon className="text-blue-500" />
 	} else if (status === "canceled") {
 		return <XIcon className="text-amber-500" />
->>>>>>> 63c5a357
 	}
 	return null
 }