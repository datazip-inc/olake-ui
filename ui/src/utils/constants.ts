--- conflicted
+++ resolved
@@ -251,12 +251,6 @@
 	},
 } as const
 
-<<<<<<< HEAD
-export const TEST_CONNECTION_STATUS: Record<TestConnectionStatus, string> = {
-	SUCCEEDED: "SUCCEEDED",
-	FAILED: "FAILED",
-} as const
-=======
 /**
  * Matches a single or compound filter expression of the form:
  *  - column operator value
@@ -278,4 +272,8 @@
 	/^(\w+)\s*(>=|<=|!=|>|<|=)\s*("[^"]+"|\d*\.?\d+|\w+)\s*(?:(and|or)\s*(\w+)\s*(>=|<=|!=|>|<|=)\s*("[^"]+"|\d*\.?\d+|\w+))?\s*$/
 
 export const OLAKE_LATEST_VERSION_URL = "https://olake.io/docs/release/overview"
->>>>>>> f9cbdd7a
+
+export const TEST_CONNECTION_STATUS: Record<TestConnectionStatus, string> = {
+	SUCCEEDED: "SUCCEEDED",
+	FAILED: "FAILED",
+} as const