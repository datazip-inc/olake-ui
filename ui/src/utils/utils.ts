import { message } from "antd"
import parser from "cron-parser"

<<<<<<< HEAD
import { CronParseResult, JobType, SelectedStream } from "../types"
=======
import { CronParseResult, IngestionMode, SelectedStream } from "../types"
>>>>>>> 4cf99387
import {
	DAYS_MAP,
	DESTINATION_INTERNAL_TYPES,
	DESTINATION_LABELS,
	FILTER_REGEX,
} from "./constants"
import MongoDB from "../assets/Mongo.svg"
import Postgres from "../assets/Postgres.svg"
import MySQL from "../assets/MySQL.svg"
import Oracle from "../assets/Oracle.svg"
import AWSS3 from "../assets/AWSS3.svg"
import ApacheIceBerg from "../assets/ApacheIceBerg.svg"

// These are used to show in connector dropdowns
export const getConnectorImage = (connector: string) => {
	const lowerConnector = connector.toLowerCase()

	switch (lowerConnector) {
		case "mongodb":
			return MongoDB
		case "postgres":
			return Postgres
		case "mysql":
			return MySQL
		case "oracle":
			return Oracle
		case DESTINATION_INTERNAL_TYPES.S3:
			return AWSS3
		case DESTINATION_INTERNAL_TYPES.ICEBERG:
			return ApacheIceBerg
		default:
			// Default placeholder
			return MongoDB
	}
}

// These are used to show documentation path for the connector
export const getConnectorDocumentationPath = (
	connector: string,
	catalog: string | null,
) => {
	switch (connector) {
		case "Amazon S3":
			return "s3/config"
		case "Apache Iceberg":
			switch (catalog) {
				case "glue":
					return "iceberg/catalog/glue"
				case "rest":
					return "iceberg/catalog/rest"
				case "jdbc":
					return "iceberg/catalog/jdbc"
				case "hive":
					return "iceberg/catalog/hive"
				default:
					return "iceberg/catalog/glue"
			}
		default:
			return undefined
	}
}

export const getStatusClass = (status: string) => {
	switch (status.toLowerCase()) {
		case "success":
		case "completed":
			return "text-[#52C41A] bg-[#F6FFED]"
		case "failed":
			return "text-[#F5222D] bg-[#FFF1F0]"
		case "canceled":
			return "text-amber-700 bg-amber-50"
		case "running":
			return "text-primary-700 bg-primary-200"
		case "scheduled":
			return "text-[rgba(0,0,0,88)] bg-neutral-light"
		default:
			return "text-[rgba(0,0,0,88)] bg-transparent"
	}
}

export const getJobTypeClass = (jobType: JobType) => {
	switch (jobType) {
		case JobType.Sync:
			return "text-[#52C41A] bg-[#F6FFED]"
		case JobType.ClearDestination:
			return "text-amber-700 bg-amber-50"
		default:
			return "text-[rgba(0,0,0,88)] bg-transparent"
	}
}

export const getConnectorInLowerCase = (connector: string) => {
	const lowerConnector = connector.toLowerCase()

	switch (lowerConnector) {
		case DESTINATION_INTERNAL_TYPES.S3:
		case DESTINATION_LABELS.AMAZON_S3:
			return DESTINATION_INTERNAL_TYPES.S3
		case DESTINATION_INTERNAL_TYPES.ICEBERG:
		case DESTINATION_LABELS.APACHE_ICEBERG:
			return DESTINATION_INTERNAL_TYPES.ICEBERG
		case "mongodb":
			return "mongodb"
		case "postgres":
			return "postgres"
		case "mysql":
			return "mysql"
		case "oracle":
			return "oracle"
		default:
			return lowerConnector
	}
}

export const getStatusLabel = (status: string) => {
	switch (status) {
		case "success":
			return "Success"
		case "failed":
			return "Failed"
		case "canceled":
			return "Canceled"
		case "running":
			return "Running"
		case "scheduled":
			return "Scheduled"
		case "completed":
			return "Completed"
		default:
			return status
	}
}

export const getJobTypeLabel = (lastRunType: JobType) => {
	switch (lastRunType) {
		case JobType.Sync:
			return "Sync"
		case JobType.ClearDestination:
			return "Clear Destination"
		default:
			return lastRunType
	}
}

export const getConnectorLabel = (type: string): string => {
	switch (type) {
		case "mongodb":
		case "MongoDB":
			return "MongoDB"
		case "postgres":
		case "Postgres":
			return "Postgres"
		case "mysql":
		case "MySQL":
			return "MySQL"
		case "oracle":
		case "Oracle":
			return "Oracle"
		default:
			return "MongoDB"
	}
}

export const getFrequencyValue = (frequency: string) => {
	if (frequency.includes(" ")) {
		const parts = frequency.split(" ")
		const unit = parts[1].toLowerCase()

		switch (true) {
			case unit.includes("hour"):
				return "hours"
			case unit.includes("minute"):
				return "minutes"
			case unit.includes("day"):
				return "days"
			case unit.includes("week"):
				return "weeks"
			case unit.includes("month"):
				return "months"
			case unit.includes("year"):
				return "years"
			default:
				return "hours"
		}
	}

	switch (frequency) {
		case "hourly":
		case "hours":
			return "hours"
		case "daily":
		case "days":
			return "days"
		case "weekly":
		case "weeks":
			return "weeks"
		case "monthly":
		case "months":
			return "months"
		case "yearly":
		case "years":
			return "years"
		case "minutes":
			return "minutes"
		case "custom":
			return "custom"
		default:
			return "hours"
	}
}

// removes the saved job from local storage when user deletes the job or completes entire flow and create
export const removeSavedJobFromLocalStorage = (jobId: string) => {
	const savedJobs = localStorage.getItem("savedJobs")
	if (savedJobs) {
		const jobs = JSON.parse(savedJobs)
		const filteredJobs = jobs.filter((job: any) => job.id !== jobId)
		localStorage.setItem("savedJobs", JSON.stringify(filteredJobs))
	}
}

export const getReplicationFrequency = (replicationFrequency: string) => {
	if (replicationFrequency.includes(" ")) {
		const parts = replicationFrequency.split(" ")
		const value = parts[0]
		const unit = parts[1].toLowerCase()

		if (unit.includes("minute")) return `${value} minutes`
		if (unit.includes("hour")) return "hourly"
		if (unit.includes("day")) return "daily"
		if (unit.includes("week")) return "weekly"
		if (unit.includes("month")) return "monthly"
		if (unit.includes("year")) return "yearly"
	}

	if (replicationFrequency === "minutes") {
		return "minutes"
	} else if (replicationFrequency === "hours") {
		return "hourly"
	} else if (replicationFrequency === "days") {
		return "daily"
	} else if (replicationFrequency === "weeks") {
		return "weekly"
	} else if (replicationFrequency === "months") {
		return "monthly"
	} else if (replicationFrequency === "years") {
		return "yearly"
	}
}

export const getLogLevelClass = (level: string) => {
	switch (level) {
		case "debug":
			return "text-blue-600 bg-[#F0F5FF]"
		case "info":
			return "text-[#531DAB] bg-[#F9F0FF]"
		case "warning":
		case "warn":
			return "text-[#FAAD14] bg-[#FFFBE6]"
		case "error":
		case "fatal":
			return "text-red-500 bg-[#FFF1F0]"
		default:
			return "text-gray-600"
	}
}

export const getLogTextColor = (level: string) => {
	switch (level) {
		case "warning":
		case "warn":
			return "text-[#FAAD14]"
		case "error":
		case "fatal":
			return "text-[#F5222D]"
		default:
			return "text-[#000000"
	}
}

export const getDayNumber = (day: string): number => {
	return DAYS_MAP[day as keyof typeof DAYS_MAP]
}

export const generateCronExpression = (
	frequency: string,
	time: string,
	ampm: "AM" | "PM",
	day: string,
) => {
	let hour = parseInt(time)
	if (ampm === "PM" && hour !== 12) {
		hour += 12
	} else if (ampm === "AM" && hour === 12) {
		hour = 0
	}

	let cronExp = ""
	switch (frequency) {
		case "minutes":
			cronExp = "* * * * *" // Every minute
			break
		case "hours":
			cronExp = "0 * * * *" // Every hour at minute 0
			break
		case "days":
			cronExp = `0 ${hour} * * *` // Every day at specified hour
			break
		case "weeks":
			const dayNumber = getDayNumber(day)
			cronExp = `0 ${hour} * * ${dayNumber}` // Every week on specified day at specified hour
			break
		default:
			cronExp = "* * * * *" // Default to every minute if no frequency specified
	}
	return cronExp
}

export const operatorOptions = [
	{ label: "=", value: "=" },
	{ label: "!=", value: "!=" },
	{ label: ">", value: ">" },
	{ label: "<", value: "<" },
	{ label: ">=", value: ">=" },
	{ label: "<=", value: "<=" },
]

export const isValidCronExpression = (cron: string): boolean => {
	// Check if the cron has exactly 5 parts
	const parts = cron.trim().split(" ")
	if (parts.length !== 5) return false

	try {
		parser.parse(cron)
		return true
	} catch {
		return false
	}
}

export const parseCronExpression = (
	cronExpression: string,
	DAYS: string[],
): CronParseResult => {
	try {
		const parts = cronExpression.split(" ")
		if (parts.length !== 5) {
			return { frequency: "custom", customCronExpression: cronExpression }
		}

		const [minute, hour, dayOfMonth, month, dayOfWeek] = parts

		// Check if it's a custom pattern first
		if (
			!(
				// Minutes pattern
				(
					(minute === "*" &&
						hour === "*" &&
						dayOfMonth === "*" &&
						month === "*" &&
						dayOfWeek === "*") ||
					// Hours pattern
					(minute === "0" &&
						hour === "*" &&
						dayOfMonth === "*" &&
						month === "*" &&
						dayOfWeek === "*") ||
					// Days pattern
					(minute === "0" &&
						/^\d+$/.test(hour) &&
						dayOfMonth === "*" &&
						month === "*" &&
						dayOfWeek === "*") ||
					// Weeks pattern
					(minute === "0" &&
						/^\d+$/.test(hour) &&
						dayOfMonth === "*" &&
						month === "*" &&
						/^[0-6]$/.test(dayOfWeek))
				)
			)
		) {
			return { frequency: "custom", customCronExpression: cronExpression }
		}

		// Determine frequency and set states based on cron pattern
		if (minute === "*" && hour === "*") {
			return { frequency: "minutes" }
		}

		if (minute === "0" && hour === "*") {
			return { frequency: "hours" }
		}

		if (
			minute === "0" &&
			dayOfMonth === "*" &&
			month === "*" &&
			dayOfWeek === "*"
		) {
			const hourNum = parseInt(hour)
			return {
				frequency: "days",
				selectedTime:
					hourNum > 12
						? (hourNum - 12).toString()
						: hourNum === 0
							? "12"
							: hourNum.toString(),
				selectedAmPm: hourNum >= 12 ? "PM" : "AM",
			}
		}

		if (
			minute === "0" &&
			dayOfMonth === "*" &&
			month === "*" &&
			/^[0-6]$/.test(dayOfWeek)
		) {
			const hourNum = parseInt(hour)
			return {
				frequency: "weeks",
				selectedTime:
					hourNum > 12
						? (hourNum - 12).toString()
						: hourNum === 0
							? "12"
							: hourNum.toString(),
				selectedAmPm: hourNum >= 12 ? "PM" : "AM",
				selectedDay: DAYS[parseInt(dayOfWeek)],
			}
		}

		return { frequency: "custom", customCronExpression: cronExpression }
	} catch (error) {
		console.error("Error parsing cron expression:", error)
		return { frequency: "custom", customCronExpression: cronExpression }
	}
}

export const validateCronExpression = (cronExpression: string): boolean => {
	if (!cronExpression.trim()) {
		message.error("Cron expression is required")
		return false
	}
	if (!isValidCronExpression(cronExpression)) {
		message.error("Invalid cron expression")
		return false
	}
	return true
}

export type AbortableFunction<T> = (signal: AbortSignal) => Promise<T>

// used to cancel old requests when new one is made which helps in removing the old data
export const withAbortController = <T>(
	fn: AbortableFunction<T>,
	onSuccess: (data: T) => void,
	onError?: (error: unknown) => void,
	onFinally?: () => void,
) => {
	let isMounted = true
	const abortController = new AbortController()

	const execute = async () => {
		try {
			const response = await fn(abortController.signal)
			if (isMounted) {
				onSuccess(response)
			}
		} catch (error: unknown) {
			if (isMounted && error instanceof Error && error.name !== "AbortError") {
				if (onError) {
					onError(error)
				} else {
					console.error("Error in abortable function:", error)
				}
			}
		} finally {
			if (isMounted && onFinally) {
				onFinally()
			}
		}
	}

	execute()

	return () => {
		isMounted = false
		abortController.abort()
		if (onFinally) {
			onFinally()
		}
	}
}

// for small screen items shown will be 6 else 8
export const getResponsivePageSize = () => {
	const screenHeight = window.innerHeight
	return screenHeight >= 900 ? 8 : 6
}

// validate alphanumeric underscore
export const validateAlphanumericUnderscore = (
	value: string,
): { validValue: string; errorMessage: string } => {
	const validValue = value.replace(/[^a-z0-9_]/g, "")
	return {
		validValue,
		errorMessage:
			validValue !== value
				? "Only lowercase letters, numbers and underscores allowed"
				: "",
	}
}

export const handleSpecResponse = (
	response: any,
	setSchema: (schema: any) => void,
	setUiSchema: (uiSchema: any) => void,
	errorType: "source" | "destination" = "source",
) => {
	try {
		if (response.success && response.data?.spec?.jsonschema) {
			setSchema(response.data.spec.jsonschema)
			setUiSchema(JSON.parse(response.data.spec.uischema))
		} else {
			console.error(`Failed to get ${errorType} spec:`, response.message)
		}
	} catch {
		setSchema({})
		setUiSchema({})
	}
}

// Returns a copy of the selected streams map with all disabled streams removed
export const getSelectedStreams = (selectedStreams: {
	[key: string]: SelectedStream[]
}): { [key: string]: SelectedStream[] } => {
	return Object.fromEntries(
		Object.entries(selectedStreams).map(([key, streams]) => [
			key,
			streams.filter(stream => !stream.disabled),
		]),
	)
}

// validates filter expression
export const validateFilter = (filter: string): boolean => {
	if (!filter.trim()) return false
	return FILTER_REGEX.test(filter.trim())
}

export const validateStreams = (selections: {
	[key: string]: SelectedStream[]
}): boolean => {
	return !Object.values(selections).some(streams =>
		streams.some(sel => sel.filter && !validateFilter(sel.filter)),
	)
}

export const getIngestionMode = (selectedStreams: {
	[key: string]: SelectedStream[]
}): IngestionMode => {
	const selectedStreamsObj = getSelectedStreams(selectedStreams)
	const allSelectedStreams: SelectedStream[] = []

	// Flatten all streams from all namespaces
	Object.values(selectedStreamsObj).forEach((streams: SelectedStream[]) => {
		allSelectedStreams.push(...streams)
	})

	if (allSelectedStreams.length === 0) return IngestionMode.UPSERT

	const appendCount = allSelectedStreams.filter(
		s => s.append_mode === true,
	).length
	const upsertCount = allSelectedStreams.filter(s => !s.append_mode).length

	if (appendCount === allSelectedStreams.length) return IngestionMode.APPEND
	if (upsertCount === allSelectedStreams.length) return IngestionMode.UPSERT
	return IngestionMode.CUSTOM
}<|MERGE_RESOLUTION|>--- conflicted
+++ resolved
@@ -1,11 +1,12 @@
 import { message } from "antd"
 import parser from "cron-parser"
 
-<<<<<<< HEAD
-import { CronParseResult, JobType, SelectedStream } from "../types"
-=======
-import { CronParseResult, IngestionMode, SelectedStream } from "../types"
->>>>>>> 4cf99387
+import {
+	CronParseResult,
+	JobType,
+	IngestionMode,
+	SelectedStream,
+} from "../types"
 import {
 	DAYS_MAP,
 	DESTINATION_INTERNAL_TYPES,
