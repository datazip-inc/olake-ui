import {
	useState,
	useEffect,
	forwardRef,
	useImperativeHandle,
	useRef,
} from "react"
import { Link, useNavigate } from "react-router-dom"
import { Input, message, Select, Spin } from "antd"
import {
	ArrowLeftIcon,
	ArrowRightIcon,
	ArrowSquareOutIcon,
	InfoIcon,
	NotebookIcon,
} from "@phosphor-icons/react"
import Form from "@rjsf/antd"

import { useAppStore } from "../../../store"
import { destinationService } from "../../../api/services/destinationService"
import {
	CreateDestinationProps,
	DestinationConfig,
	ExtendedDestination,
	SetupType,
} from "../../../types"
import {
	getConnectorInLowerCase,
	getConnectorDocumentationPath,
	handleSpecResponse,
	withAbortController,
} from "../../../utils/utils"
import {
	CONNECTOR_TYPES,
	DESTINATION_INTERNAL_TYPES,
	OLAKE_LATEST_VERSION_URL,
	SETUP_TYPES,
	TEST_CONNECTION_STATUS,
	transformErrors,
} from "../../../utils/constants"
import EndpointTitle from "../../../utils/EndpointTitle"
import FormField from "../../../utils/FormField"
import DocumentationPanel from "../../common/components/DocumentationPanel"
import StepTitle from "../../common/components/StepTitle"
import { SetupTypeSelector } from "../../common/components/SetupTypeSelector"
import TestConnectionModal from "../../common/Modals/TestConnectionModal"
import TestConnectionSuccessModal from "../../common/Modals/TestConnectionSuccessModal"
import TestConnectionFailureModal from "../../common/Modals/TestConnectionFailureModal"
import EntitySavedModal from "../../common/Modals/EntitySavedModal"
import EntityCancelModal from "../../common/Modals/EntityCancelModal"
import { connectorOptions } from "../components/connectorOptions"
import ObjectFieldTemplate from "../../common/components/Form/ObjectFieldTemplate"
import CustomFieldTemplate from "../../common/components/Form/CustomFieldTemplate"
import validator from "@rjsf/validator-ajv8"
import ArrayFieldTemplate from "../../common/components/Form/ArrayFieldTemplate"
import { widgets } from "../../common/components/Form/widgets"
import { AxiosError } from "axios"
import SpecFailedModal from "../../common/Modals/SpecFailedModal"

type ConnectorType = (typeof CONNECTOR_TYPES)[keyof typeof CONNECTOR_TYPES]

// Create ref handle interface
export interface CreateDestinationHandle {
	validateDestination: () => Promise<boolean>
}

const CreateDestination = forwardRef<
	CreateDestinationHandle,
	CreateDestinationProps
>(
	(
		{
			fromJobFlow = false,
			onComplete,
			stepNumber,
			stepTitle,
			initialConfig,
			initialFormData,
			initialName,
			initialConnector,
			initialVersion,
			initialCatalog,
			onDestinationNameChange,
			onConnectorChange,
			onFormDataChange,
			onVersionChange,
			onExistingDestinationIdChange,
			docsMinimized = false,
			onDocsMinimizedChange,
			sourceConnector,
			sourceVersion,
		},
		ref,
	) => {
		const formRef = useRef<any>(null)
		const [setupType, setSetupType] = useState(SETUP_TYPES.NEW)
		const [connector, setConnector] = useState<ConnectorType>(
			initialConnector === undefined
				? CONNECTOR_TYPES.AMAZON_S3
				: initialConnector === DESTINATION_INTERNAL_TYPES.S3
					? CONNECTOR_TYPES.AMAZON_S3
					: CONNECTOR_TYPES.APACHE_ICEBERG,
		)
		const [catalog, setCatalog] = useState<string | null>(
			initialCatalog || null,
		)
		const [destinationName, setDestinationName] = useState(initialName || "")
		const [version, setVersion] = useState(initialVersion || "")
		const [versions, setVersions] = useState<string[]>([])
		const [loadingVersions, setLoadingVersions] = useState(false)
		const [formData, setFormData] = useState<DestinationConfig>({})
		const [schema, setSchema] = useState<any>(null)
		const [loading, setLoading] = useState(false)
		const [uiSchema, setUiSchema] = useState<any>(null)
		const [existingDestination, setExistingDestination] = useState<
			string | null
		>(null)
		const [filteredDestinations, setFilteredDestinations] = useState<
			ExtendedDestination[]
		>([])
		const [destinationNameError, setDestinationNameError] = useState<
			string | null
		>(null)
		const [specError, setSpecError] = useState<string | null>(null)
		const navigate = useNavigate()

		const resetVersionState = () => {
			setVersions([])
			setVersion("")
			setSchema(null)
			if (onVersionChange) {
				onVersionChange("")
			}
		}

		const {
			destinations,
			fetchDestinations,
			setShowEntitySavedModal,
			setShowTestingModal,
			setShowSuccessModal,
			addDestination,
			setShowFailureModal,
			setShowSourceCancelModal,
			setDestinationTestConnectionError,
			setShowSpecFailedModal,
		} = useAppStore()

		const parseDestinationConfig = (
			config: string | DestinationConfig,
		): DestinationConfig => {
			if (typeof config === "string") {
				try {
					return JSON.parse(config)
				} catch (e) {
					console.error("Error parsing destination config:", e)
					return {}
				}
			}
			return config as DestinationConfig
		}

		useEffect(() => {
			if (!destinations.length) {
				fetchDestinations()
			}
		}, [destinations.length, fetchDestinations])

		useEffect(() => {
			if (setupType === SETUP_TYPES.EXISTING) {
				fetchDestinations()
			}
		}, [setupType, fetchDestinations])

		useEffect(() => {
			if (initialConfig) {
				setDestinationName(initialConfig.name)
				setConnector(initialConfig.type as ConnectorType)
				setFormData(initialConfig.config || {})
			}
		}, [initialConfig])

		useEffect(() => {
			if (onDocsMinimizedChange) {
				onDocsMinimizedChange(false)
			}
		}, [])

		useEffect(() => {
			if (initialFormData) {
				setFormData(initialFormData)
				setCatalog(initialFormData?.writer?.catalog_type ?? null)
			}
		}, [initialFormData])

		useEffect(() => {
			if (initialName) {
				setDestinationName(initialName)
			}
		}, [initialName])

		useEffect(() => {
			if (initialConnector) {
				setConnector(
					initialConnector === DESTINATION_INTERNAL_TYPES.S3
						? CONNECTOR_TYPES.AMAZON_S3
						: CONNECTOR_TYPES.APACHE_ICEBERG,
				)
			}
		}, [initialConnector])

		useEffect(() => {
			if (setupType !== SETUP_TYPES.EXISTING) return

			const filterDestinationsByConnector = () => {
				const connectorLowerCase = getConnectorInLowerCase(connector)

				return destinations
					.filter(destination => destination.type === connectorLowerCase)
					.map(dest => ({
						...dest,
						config: parseDestinationConfig(dest.config),
					}))
			}

			setFilteredDestinations(filterDestinationsByConnector())
		}, [connector, setupType, destinations])

		useEffect(() => {
			const fetchVersions = async () => {
				setLoadingVersions(true)
				try {
					const response = await destinationService.getDestinationVersions(
<<<<<<< HEAD
						connector.toLowerCase() === CONNECTOR_TYPES.APACHE_ICEBERG
=======
						connector === CONNECTOR_TYPES.APACHE_ICEBERG
>>>>>>> ace41214
							? DESTINATION_INTERNAL_TYPES.ICEBERG
							: DESTINATION_INTERNAL_TYPES.S3,
					)
					if (response?.version) {
						const receivedVersions = response?.version
						setVersions(receivedVersions)
						if (receivedVersions.length > 0) {
							let defaultVersion = receivedVersions[0]
							if (
								getConnectorInLowerCase(connector) === initialConnector &&
								initialVersion
							) {
								defaultVersion = initialVersion
							}
							setVersion(defaultVersion)
							if (onVersionChange) {
								onVersionChange(defaultVersion)
							}
						}
					} else {
						resetVersionState()
					}
				} catch (error) {
					resetVersionState()
					console.error("Error fetching versions:", error)
				} finally {
					setLoadingVersions(false)
				}
			}

			fetchVersions()
		}, [connector, onVersionChange, setupType])

		const handleFetchSpec = () => {
			if (!version) {
				setSchema(null)
				setUiSchema(null)
				return
			}

			if (setupType === SETUP_TYPES.EXISTING) return

			setLoading(true)
			// cancels old requests when new one is made
			return withAbortController(
				signal =>
					destinationService.getDestinationSpec(
						connector,
						version,
						fromJobFlow
							? getConnectorInLowerCase(sourceConnector || "")
							: undefined,
						fromJobFlow ? sourceVersion : undefined,
						signal,
					),
				response =>
					handleSpecResponse(response, setSchema, setUiSchema, "destination"),
				error => {
					setSchema({})
					setUiSchema({})
					console.error("Error fetching destination spec:", error)
					if (error instanceof AxiosError) {
						setSpecError(error.response?.data.message)
					} else {
						setSpecError("Failed to fetch spec, Please try again.")
					}
					setShowSpecFailedModal(true)
				},
				() => setLoading(false),
			)
		}

		useEffect(() => {
<<<<<<< HEAD
			handleFetchSpec()
=======
			return handleFetchSpec()
>>>>>>> ace41214
		}, [
			connector,
			version,
			setupType,
			fromJobFlow,
			sourceConnector,
			sourceVersion,
		])

		useEffect(() => {
			if (!fromJobFlow) {
				setFormData({})
			}
		}, [connector])

		const handleCancel = () => {
			setShowSourceCancelModal(true)
		}

		//makes sure user enters destination name and version and fills all the required fields in the form
		const validateDestination = async (): Promise<boolean> => {
			try {
				if (setupType === SETUP_TYPES.NEW) {
					if (!destinationName.trim() && version.trim() !== "") {
						setDestinationNameError("Destination name is required")
						message.error("Destination name is required")
						return false
					} else {
						setDestinationNameError(null)
					}

					if (version.trim() === "") {
						message.error("No versions available")
						return false
					}

					if (schema && formRef.current) {
						const validationResult = formRef.current.validateForm()
						return validationResult
					}
				}

				if (setupType === SETUP_TYPES.EXISTING) {
					// Name required always for "existing"
					if (destinationName.trim() === "") {
						message.error("Destination name is required")
						return false
					} else {
						setDestinationNameError(null)
					}
				}

				return true
			} catch (error) {
				console.error("Error validating destination:", error)
				return false
			}
		}

		useImperativeHandle(ref, () => ({
			validateDestination,
		}))

		const handleCreate = async () => {
			if (fromJobFlow) {
				return
			}
			const isValid = await validateDestination()
			if (!isValid) return

			const newDestinationData = {
				name: destinationName,
				type:
					connector === CONNECTOR_TYPES.AMAZON_S3
						? DESTINATION_INTERNAL_TYPES.S3
						: DESTINATION_INTERNAL_TYPES.ICEBERG,
				version,
				config: JSON.stringify({ ...formData }),
			}

			try {
				setShowTestingModal(true)
				//test the connection and show either success or failure modal based on the result
				const testResult =
					await destinationService.testDestinationConnection(newDestinationData)
				setShowTestingModal(false)

				if (
					testResult.data?.connection_result.status ===
					TEST_CONNECTION_STATUS.SUCCEEDED
				) {
					setShowSuccessModal(true)
					setTimeout(() => {
						setShowSuccessModal(false)
						addDestination(newDestinationData)
							.then(() => setShowEntitySavedModal(true))
							.catch(error => console.error("Error adding destination:", error))
					}, 1000)
				} else {
					const testConnectionError = {
						message: testResult.data?.connection_result.message || "",
						logs: testResult.data?.logs || [],
					}
					setDestinationTestConnectionError(testConnectionError)
					setShowFailureModal(true)
				}
			} catch (error) {
				setShowTestingModal(false)
				console.error("Error testing connection:", error)
				navigate("/destinations")
			}
		}

		const handleDestinationNameChange = (
			e: React.ChangeEvent<HTMLInputElement>,
		) => {
			const newName = e.target.value
			if (newName.length >= 1) {
				setDestinationNameError(null)
			}
			setDestinationName(newName)
			if (onDestinationNameChange) {
				onDestinationNameChange(newName)
			}
		}

		const handleConnectorChange = (value: string) => {
			setConnector(value as ConnectorType)
			if (setupType === SETUP_TYPES.EXISTING) {
				setExistingDestination(null)
				onExistingDestinationIdChange?.(null)
				setDestinationName("")
				onDestinationNameChange?.("")
			}
			setVersion("")
			setFormData({})
			setSchema(null)

			// Parent callbacks
			onConnectorChange?.(value)
			onVersionChange?.("")
			onFormDataChange?.({})
		}

		const handleSetupTypeChange = (type: SetupType) => {
			setSetupType(type)
			setDestinationName("")
			onExistingDestinationIdChange?.(null)
			onDestinationNameChange?.("")

			if (onDocsMinimizedChange) {
				if (type === SETUP_TYPES.EXISTING) {
					onDocsMinimizedChange(true)
				} else if (type === SETUP_TYPES.NEW) {
					onDocsMinimizedChange(false)
				}
			}
			// Clear form data when switching to new destination
			if (type === SETUP_TYPES.NEW) {
				setFormData({})
				setSchema(null)
				setConnector(CONNECTOR_TYPES.DESTINATION_DEFAULT_CONNECTOR) // Reset to default connector
				setExistingDestination(null)
				onExistingDestinationIdChange?.(null)
				// Schema will be automatically fetched due to useEffect when connector changes
				if (onConnectorChange) onConnectorChange(CONNECTOR_TYPES.AMAZON_S3)
				if (onFormDataChange) onFormDataChange({})
				if (onVersionChange) onVersionChange("")
			}
		}

		const handleExistingDestinationSelect = (value: string) => {
			const selectedDestination = destinations.find(
				d => d.id.toString() === value.toString(),
			)
			if (!selectedDestination) return

			if (onDestinationNameChange)
				onDestinationNameChange(selectedDestination.name)
			if (onConnectorChange) onConnectorChange(selectedDestination.type)
			if (onVersionChange) onVersionChange(selectedDestination.version)

			const configObj =
				selectedDestination.config &&
				typeof selectedDestination.config === "object"
					? selectedDestination.config
					: {}

			if (onFormDataChange) onFormDataChange(configObj)
			setDestinationName(selectedDestination.name)
			setFormData(configObj)
			setExistingDestination(value)
			onExistingDestinationIdChange?.(selectedDestination.id)
		}

		const handleVersionChange = (value: string) => {
			setVersion(value)
			if (onVersionChange) {
				onVersionChange(value)
			}
		}

		const setupTypeSelector = () => (
			<SetupTypeSelector
				value={setupType as SetupType}
				onChange={handleSetupTypeChange}
				newLabel="Set up a new destination"
				existingLabel="Use an existing destination"
				fromJobFlow={fromJobFlow}
			/>
		)

		const newDestinationForm = () =>
			setupType === SETUP_TYPES.NEW ? (
				<>
					<div className="flex gap-6">
						<div className="flex-start flex w-1/2">
							<FormField label="Connector:">
								<Select
									data-testid="destination-connector-select"
									value={connector}
									onChange={handleConnectorChange}
									className="w-full"
									options={connectorOptions}
								/>
							</FormField>
						</div>
						<div className="w-1/2">
							<FormField
								label="OLake Version:"
								tooltip="Choose the OLake version for the destination"
								info={
									<a
										href={OLAKE_LATEST_VERSION_URL}
										target="_blank"
										rel="noopener noreferrer"
										className="flex items-center text-primary hover:text-primary/80"
									>
										<ArrowSquareOutIcon className="size-4" />
									</a>
								}
							>
								{loadingVersions ? (
									<div className="flex h-8 items-center justify-center">
										<Spin size="small" />
									</div>
								) : versions && versions.length > 0 ? (
									<Select
										value={version}
										data-testid="destination-version-select"
										onChange={handleVersionChange}
										className="w-full"
										placeholder="Select version"
										options={versions.map(v => ({
											value: v,
											label: v,
										}))}
									/>
								) : (
									<div className="flex items-center gap-1 text-sm text-red-500">
										<InfoIcon />
										No versions available
									</div>
								)}
							</FormField>
						</div>
					</div>

					<div className="mt-4 flex w-1/2 gap-6">
						<FormField
							label="Name of your destination:"
							required
							error={destinationNameError}
						>
							<Input
								placeholder="Enter the name of your destination"
								value={destinationName}
								onChange={handleDestinationNameChange}
								status={destinationNameError ? "error" : ""}
							/>
						</FormField>
					</div>
				</>
			) : (
				<div className="flex flex-col gap-8">
					<div className="flex w-full gap-6">
						<div className="w-1/2">
							<FormField label="Connector:">
								<Select
									data-testid="destination-connector-select"
									value={connector}
									onChange={handleConnectorChange}
									className="h-8 w-full"
									options={connectorOptions}
								/>
							</FormField>
						</div>

						<div className="w-1/2">
							<label className="mb-2 block text-sm font-medium text-gray-700">
								Select existing destination:
							</label>
							<Select
								placeholder="Select a destination"
								className="w-full"
								data-testid="existing-destination"
								onChange={handleExistingDestinationSelect}
								value={existingDestination}
								options={filteredDestinations.map(d => ({
									value: d.id,
									label: d.name,
								}))}
							/>
						</div>
					</div>
				</div>
			)

		// JSX for schema form
		const schemaFormSection = () =>
			setupType === SETUP_TYPES.NEW && (
				<>
					{loading ? (
						<div className="flex h-32 items-center justify-center">
							<Spin tip="Loading schema..." />
						</div>
					) : (
						schema && (
							<div className="mb-6 rounded-xl border border-gray-200 bg-white p-6">
								<EndpointTitle title="Endpoint config" />

								<Form
									ref={formRef}
									schema={schema}
									transformErrors={transformErrors}
									templates={{
										ObjectFieldTemplate,
										FieldTemplate: CustomFieldTemplate,
										ArrayFieldTemplate,
										ButtonTemplates: {
											SubmitButton: () => null,
										},
									}}
									widgets={widgets}
									formData={formData}
									onChange={e => {
										setFormData(e.formData)
										if (onFormDataChange) onFormDataChange(e.formData)
										const catalogValue = e.formData?.writer?.catalog_type
										if (catalogValue) setCatalog(catalogValue)
									}}
									onSubmit={handleCreate}
									uiSchema={uiSchema}
									validator={validator}
									showErrorList={false}
									omitExtraData
									liveOmit
								/>
							</div>
						)
					)}
				</>
			)

		const handleToggleDocPanel = () => {
			if (onDocsMinimizedChange) {
				onDocsMinimizedChange(prev => !prev)
			}
		}

		return (
			<div className="flex h-screen">
				<div className="flex flex-1 flex-col">
					{!fromJobFlow && (
						<div className="flex items-center gap-2 border-b border-[#D9D9D9] px-6 py-4">
							<Link
								to={"/destinations"}
								className="flex items-center gap-2 p-1.5 hover:rounded-md hover:bg-gray-100 hover:text-black"
							>
								<ArrowLeftIcon className="mr-1 size-5" />
							</Link>
							<div className="text-lg font-bold">Create destination</div>
						</div>
					)}

					<div className="flex flex-1 overflow-hidden">
						<div className="flex flex-1 flex-col">
							<div className="flex-1 overflow-auto p-6 pt-0">
								{stepNumber && stepTitle && (
									<StepTitle
										stepNumber={stepNumber}
										stepTitle={stepTitle}
									/>
								)}
								<div className="mb-6 mt-2 rounded-xl border border-gray-200 bg-white p-6 shadow-sm">
									<div>
										<div className="mb-4 flex items-center gap-2 text-base font-medium">
											<NotebookIcon className="size-5" />
											Capture information
										</div>

										{setupTypeSelector()}
										{newDestinationForm()}
									</div>
								</div>

								{schemaFormSection()}
							</div>

							{/* Footer */}
							{!fromJobFlow && (
								<div className="flex justify-between border-t border-gray-200 bg-white p-4 shadow-sm">
									<button
										onClick={handleCancel}
										className="ml-1 rounded-md border border-danger px-4 py-2 text-danger transition-colors duration-200 hover:bg-danger hover:text-white"
									>
										Cancel
									</button>
									<button
										className="mr-1 flex items-center justify-center gap-1 rounded-md bg-primary px-4 py-2 font-light text-white shadow-sm transition-colors duration-200 hover:bg-primary-600"
										onClick={() => {
											if (formRef.current) {
												formRef.current.submit()
											}
										}}
									>
										Create
										<ArrowRightIcon className="size-4 text-white" />
									</button>
								</div>
							)}
						</div>

						<DocumentationPanel
							docUrl={`https://olake.io/docs/writers/${getConnectorDocumentationPath(connector, catalog)}`}
							showResizer={true}
							isMinimized={docsMinimized}
							onToggle={handleToggleDocPanel}
						/>
					</div>
				</div>

				<TestConnectionModal />
				<TestConnectionSuccessModal />
				<TestConnectionFailureModal fromSources={false} />
				<EntitySavedModal
					type="destination"
					onComplete={onComplete}
					fromJobFlow={fromJobFlow || false}
					entityName={destinationName}
				/>
				<EntityCancelModal
					type="destination"
					navigateTo={fromJobFlow ? "jobs/new" : "destinations"}
				/>
				{specError && (
					<SpecFailedModal
						fromSource={false}
						error={specError}
						onTryAgain={handleFetchSpec}
					/>
				)}
			</div>
		)
	},
)

CreateDestination.displayName = "CreateDestination"

export default CreateDestination<|MERGE_RESOLUTION|>--- conflicted
+++ resolved
@@ -231,11 +231,7 @@
 				setLoadingVersions(true)
 				try {
 					const response = await destinationService.getDestinationVersions(
-<<<<<<< HEAD
-						connector.toLowerCase() === CONNECTOR_TYPES.APACHE_ICEBERG
-=======
 						connector === CONNECTOR_TYPES.APACHE_ICEBERG
->>>>>>> ace41214
 							? DESTINATION_INTERNAL_TYPES.ICEBERG
 							: DESTINATION_INTERNAL_TYPES.S3,
 					)
@@ -309,11 +305,7 @@
 		}
 
 		useEffect(() => {
-<<<<<<< HEAD
-			handleFetchSpec()
-=======
 			return handleFetchSpec()
->>>>>>> ace41214
 		}, [
 			connector,
 			version,
