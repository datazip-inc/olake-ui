--- conflicted
+++ resolved
@@ -9,49 +9,22 @@
 import { jobService } from "../../../api"
 import StepTitle from "../../common/components/StepTitle"
 import DeleteModal from "../../common/Modals/DeleteModal"
-<<<<<<< HEAD
-=======
-import AWSS3 from "../../../assets/AWSS3.svg"
-import ApacheIceBerg from "../../../assets/ApacheIceBerg.svg"
->>>>>>> d18e530b
 import {
 	getCatalogInLowerCase,
 	getConnectorImage,
 	getConnectorName,
-<<<<<<< HEAD
 	getStatusClass,
 	getStatusLabel,
 } from "../../../utils/utils"
 import { DestinationJob, Entity } from "../../../types"
-=======
-} from "../../../utils/utils"
-import EditDestinationModal from "../../common/Modals/EditDestinationModal"
-import { Entity, EntityJob } from "../../../types"
->>>>>>> d18e530b
 import type { ColumnsType } from "antd/es/table"
 import { formatDistanceToNow } from "date-fns"
 import TestConnectionSuccessModal from "../../common/Modals/TestConnectionSuccessModal"
 import TestConnectionFailureModal from "../../common/Modals/TestConnectionFailureModal"
 import TestConnectionModal from "../../common/Modals/TestConnectionModal"
-<<<<<<< HEAD
 import { connectorOptions } from "../components/connectorOptions"
 import EntityEditModal from "../../common/Modals/EntityEditModal"
 import { getStatusIcon } from "../../../utils/statusIcons"
-=======
-
-// Define the job structure for destination jobs table
-interface DestinationJob extends Omit<EntityJob, "last_runtime"> {
-	source_type: string
-	last_run_time: string
-	last_run_state: string
-	source_name: string
-}
-
-interface ConnectorOption {
-	value: string
-	label: React.ReactNode
-}
->>>>>>> d18e530b
 
 interface CatalogOption {
 	value: string
@@ -115,39 +88,6 @@
 	} = useAppStore()
 
 	const navigate = useNavigate()
-<<<<<<< HEAD
-=======
-
-	// Define connector options
-	const connectorOptions: ConnectorOption[] = [
-		{
-			value: "Amazon S3",
-			label: (
-				<div className="flex items-center">
-					<img
-						src={AWSS3}
-						alt="AWS S3"
-						className="mr-2 size-5"
-					/>
-					<span>Amazon S3</span>
-				</div>
-			),
-		},
-		{
-			value: "Apache Iceberg",
-			label: (
-				<div className="flex items-center">
-					<img
-						src={ApacheIceBerg}
-						alt="Apache Iceberg"
-						className="mr-2 size-5"
-					/>
-					<span>Apache Iceberg</span>
-				</div>
-			),
-		},
-	]
->>>>>>> d18e530b
 
 	// Define catalog options
 	const catalogOptions: CatalogOption[] = [
@@ -224,7 +164,6 @@
 				if (destination.type === "iceberg") {
 					try {
 						const catalogType = config.writer.catalog_type || "AWS Glue"
-						setInitialCatalog(catalogType)
 						setCatalog(getCatalogName(catalogType) || null)
 					} catch (error) {
 						console.error("Error parsing config for catalog:", error)
@@ -795,11 +734,7 @@
 			<TestConnectionModal />
 			<TestConnectionSuccessModal />
 			<TestConnectionFailureModal />
-<<<<<<< HEAD
 			<EntityEditModal entityType="destination" />
-=======
-			<EditDestinationModal />
->>>>>>> d18e530b
 
 			{/* Footer with buttons */}
 			{!fromJobFlow && (
