import { useState, useEffect } from "react"
import { useNavigate } from "react-router-dom"
import { Button, Tabs, Empty, message, Spin } from "antd"
import { GitCommitIcon, PlusIcon } from "@phosphor-icons/react"

import { useAppStore } from "../../../store"
import { jobService } from "../../../api"
import analyticsService from "../../../api/services/analyticsService"
import { JobStatus } from "../../../types/jobTypes"
import { JOB_STATUS } from "../../../utils/constants"
import JobTable from "../components/JobTable"
import JobEmptyState from "../components/JobEmptyState"
import DeleteJobModal from "../../common/Modals/DeleteJobModal"

const Jobs: React.FC = () => {
	const [activeTab, setActiveTab] = useState<JobStatus>(
		JOB_STATUS.ACTIVE as JobStatus,
	)
	const navigate = useNavigate()
	const {
		jobs,
		isLoadingJobs,
		jobsError,
		fetchJobs,
		setShowDeleteJobModal,
		setSelectedJobId,
	} = useAppStore()

	useEffect(() => {
		fetchJobs()
	}, [fetchJobs])

	const handleCreateJob = () => {
		analyticsService.trackEvent("create_job_clicked")
		navigate("/jobs/new")
	}

	const handleSyncJob = async (id: string) => {
		try {
			navigate(`/jobs/${id}/history`) // navigate to job history so that user can see the tasks running
			await jobService.syncJob(id)
			await fetchJobs()
		} catch (error) {
			message.error(error as string)
			console.error("Error syncing job:", error)
		}
	}

	const handleEditJob = (id: string) => {
		if (activeTab === JOB_STATUS.SAVED) {
			const savedJob = savedJobs.find(job => job.id.toString() === id)
			if (savedJob) {
				const initialData = {
					sourceName: savedJob.source.name,
					sourceConnector: savedJob.source.type,
					sourceVersion: savedJob.source.version,
					sourceFormData: JSON.parse(savedJob.source.config),
					destinationName: savedJob.destination.name,
					destinationConnector: savedJob.destination.type,
					destinationVersion: savedJob.destination.version,
					destinationFormData: JSON.parse(savedJob.destination.config),
					selectedStreams: JSON.parse(savedJob.streams_config),
					jobName: savedJob.name,
					cronExpression: savedJob.frequency,
					isJobNameFilled: true,
				}
				navigate("/jobs/new", {
					state: {
						initialData,
						savedJobId: savedJob.id,
					},
				})
				return
			}
		}
		navigate(`/jobs/${id}/edit`)
	}

	const handlePauseJob = async (id: string, checked: boolean) => {
		await jobService.activateJob(id, !checked)
		await fetchJobs()
	}

	// cancels the running job
	const handleCancelJob = async (id: string) => {
		try {
			await jobService.cancelJob(id)
		} catch (error) {
			console.error("Error canceling job:", error)
		}
	}

	const handleDeleteJob = (id: string) => {
		if (activeTab === JOB_STATUS.SAVED) {
			const savedJobsFromStorage = JSON.parse(
				localStorage.getItem("savedJobs") || "[]",
			)
			const updatedSavedJobs = savedJobsFromStorage.filter(
				(job: any) => job.id !== id,
			)
			localStorage.setItem("savedJobs", JSON.stringify(updatedSavedJobs))
			setSavedJobs(updatedSavedJobs)
			message.success("Saved job deleted successfully")
		} else {
			setShowDeleteJobModal(true)
			setSelectedJobId(id)
		}
	}
	const [filteredJobs, setFilteredJobs] = useState<typeof jobs>([])
	const [savedJobs, setSavedJobs] = useState<typeof jobs>([])

	useEffect(() => {
		const savedJobsFromStorage = JSON.parse(
			localStorage.getItem("savedJobs") || "[]",
		)
		setSavedJobs(savedJobsFromStorage)
	}, [])

	useEffect(() => {
		updateJobsList()
	}, [activeTab, jobs, savedJobs])

	const updateJobsList = () => {
		switch (activeTab) {
<<<<<<< HEAD
			case JOB_STATUS.ACTIVE:
				setFilteredJobs(jobs.filter(job => job.activate === true))
				break
			case JOB_STATUS.INACTIVE:
				setFilteredJobs(jobs.filter(job => job.activate === false))
=======
			case JOB_TYPES.ACTIVE:
				setFilteredJobs(jobs.filter(job => job?.activate === true))
				break
			case JOB_TYPES.INACTIVE:
				setFilteredJobs(jobs.filter(job => job?.activate === false))
>>>>>>> 40919645
				break
			case JOB_STATUS.SAVED:
				setFilteredJobs(savedJobs)
				break
			case JOB_STATUS.FAILED:
				setFilteredJobs(
					jobs.filter(
						job => (job?.last_run_state ?? "").toLowerCase() === "failed",
					),
				)
				break
			default:
				// Handle unexpected activeTab values gracefully
				setFilteredJobs([])
		}
	}

	const showEmpty = !isLoadingJobs && jobs.length === 0

	const tabItems = [
		{ key: JOB_STATUS.ACTIVE, label: "Active jobs" },
		{ key: JOB_STATUS.INACTIVE, label: "Inactive jobs" },
		{ key: JOB_STATUS.SAVED, label: "Saved jobs" },
		{ key: JOB_STATUS.FAILED, label: "Failed jobs" },
	]

	if (jobsError) {
		return (
			<div className="p-6">
				<div className="text-red-500">Error loading jobs: {jobsError}</div>
				<Button
					onClick={() => fetchJobs()}
					className="mt-4"
				>
					Retry
				</Button>
			</div>
		)
	}

	return (
		<div className="p-6">
			<div className="mb-4 flex items-center justify-between">
				<div className="flex items-center gap-2">
					<GitCommitIcon className="mr-2 size-6" />
					<h1 className="text-2xl font-bold">Jobs</h1>
				</div>
				<button
					className="flex items-center justify-center gap-1 rounded-md bg-primary px-4 py-2 font-light text-white hover:bg-primary-600"
					onClick={handleCreateJob}
				>
					<PlusIcon className="size-4 text-white" />
					Create Job
				</button>
			</div>

			<p className="mb-6 text-gray-600">
				A list of all your jobs stacked at one place for you to see
			</p>

			<Tabs
				activeKey={activeTab}
				onChange={key => setActiveTab(key as JobStatus)}
				items={tabItems.map(tab => ({
					key: tab.key,
					label: tab.label,
					children: isLoadingJobs ? (
						<div className="flex items-center justify-center py-16">
							<Spin
								size="large"
								tip="Loading sources..."
							/>
						</div>
					) : tab.key === JOB_STATUS.ACTIVE && showEmpty ? (
						<JobEmptyState handleCreateJob={handleCreateJob} />
					) : filteredJobs.length === 0 ? (
						<Empty
							image={Empty.PRESENTED_IMAGE_SIMPLE}
							description="No jobs configured"
							className="flex flex-col items-center"
						/>
					) : (
						<JobTable
							jobs={filteredJobs}
							loading={isLoadingJobs}
							jobType={activeTab}
							onSync={handleSyncJob}
							onEdit={handleEditJob}
							onPause={handlePauseJob}
							onDelete={handleDeleteJob}
							onCancelJob={handleCancelJob}
						/>
					),
				}))}
			/>
			<DeleteJobModal />
		</div>
	)
}

export default Jobs<|MERGE_RESOLUTION|>--- conflicted
+++ resolved
@@ -122,19 +122,11 @@
 
 	const updateJobsList = () => {
 		switch (activeTab) {
-<<<<<<< HEAD
 			case JOB_STATUS.ACTIVE:
-				setFilteredJobs(jobs.filter(job => job.activate === true))
+				setFilteredJobs(jobs.filter(job => job?.activate === true))
 				break
 			case JOB_STATUS.INACTIVE:
-				setFilteredJobs(jobs.filter(job => job.activate === false))
-=======
-			case JOB_TYPES.ACTIVE:
-				setFilteredJobs(jobs.filter(job => job?.activate === true))
-				break
-			case JOB_TYPES.INACTIVE:
 				setFilteredJobs(jobs.filter(job => job?.activate === false))
->>>>>>> 40919645
 				break
 			case JOB_STATUS.SAVED:
 				setFilteredJobs(savedJobs)
