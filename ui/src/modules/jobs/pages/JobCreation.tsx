--- conflicted
+++ resolved
@@ -8,13 +8,8 @@
 } from "@phosphor-icons/react"
 import { v4 as uuidv4 } from "uuid"
 
-<<<<<<< HEAD
-import { useAppStore } from "@store/index"
-import { destinationService, sourceService, jobService } from "@api/index"
-=======
 import { useAppStore } from "../../../store"
 import { destinationService, jobService, sourceService } from "../../../api"
->>>>>>> b92a3aaf
 
 import { JobBase, JobCreationSteps } from "@app-types/index"
 import {
@@ -27,12 +22,8 @@
 	DESTINATION_INTERNAL_TYPES,
 	JOB_CREATION_STEPS,
 	JOB_STEP_NUMBERS,
-<<<<<<< HEAD
-} from "@utils/constants"
-=======
 	TEST_CONNECTION_STATUS,
 } from "../../../utils/constants"
->>>>>>> b92a3aaf
 
 // Internal imports from components
 import JobConfiguration from "../components/JobConfiguration"
