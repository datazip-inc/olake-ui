import { useState, useRef } from "react"
import { useNavigate, Link } from "react-router-dom"
import { message } from "antd"
import { v4 as uuidv4 } from "uuid"
import CreateSource, {
	CreateSourceHandle,
} from "../../sources/pages/CreateSource"
import CreateDestination, {
	CreateDestinationHandle,
} from "../../destinations/pages/CreateDestination"
import { ArrowLeft, ArrowRight, DownloadSimple } from "@phosphor-icons/react"
import DocumentationPanel from "../../common/components/DocumentationPanel"
import StepProgress from "../components/StepIndicator"
import { useAppStore } from "../../../store"
import EntitySavedModal from "../../common/Modals/EntitySavedModal"
import SchemaConfiguration from "./SchemaConfiguration"
import JobConfiguration from "../components/JobConfiguration"
import EntityCancelModal from "../../common/Modals/EntityCancelModal"
import TestConnectionSuccessModal from "../../common/Modals/TestConnectionSuccessModal"
import TestConnectionModal from "../../common/Modals/TestConnectionModal"
import { CatalogType, JobBase, JobCreationSteps } from "../../../types"
import {
	getConnectorInLowerCase,
	getReplicationFrequency,
} from "../../../utils/utils"
import { destinationService, sourceService } from "../../../api"

const JobCreation: React.FC = () => {
	const navigate = useNavigate()
	const [currentStep, setCurrentStep] = useState<JobCreationSteps>("source")
	const [docsMinimized, setDocsMinimized] = useState(true)
	const [sourceName, setSourceName] = useState("")
	const [sourceConnector, setSourceConnector] = useState("MongoDB")
	const [sourceFormData, setSourceFormData] = useState<any>({})
	const [sourceVersion, setSourceVersion] = useState("latest")
	const [destinationName, setDestinationName] = useState("")
	const [destinationCatalogType, setDestinationCatalogType] =
		useState<CatalogType | null>(null)
	const [destinationConnector, setDestinationConnector] = useState("s3")
	const [destinationFormData, setDestinationFormData] = useState<any>({})
	const [destinationVersion, setDestinationVersion] = useState("latest")
	const [selectedStreams, setSelectedStreams] = useState<any>([])
	const [jobName, setJobName] = useState("")
	const [replicationFrequency, setReplicationFrequency] = useState("minutes")
	const [replicationFrequencyValue, setReplicationFrequencyValue] =
		useState("1")
	const [schemaChangeStrategy, setSchemaChangeStrategy] = useState("propagate")
	const [notifyOnSchemaChanges, setNotifyOnSchemaChanges] = useState(true)

	const [hitBack, setHitBack] = useState(false)

	const {
		setShowEntitySavedModal,
		setShowSourceCancelModal,
		setShowTestingModal,
		setShowSuccessModal,
		addJob,
		setShowFailureModal,
		setSourceTestConnectionError,
		setDestinationTestConnectionError,
	} = useAppStore()

	const sourceRef = useRef<CreateSourceHandle>(null)
	const destinationRef = useRef<CreateDestinationHandle>(null)

<<<<<<< HEAD
=======
	const getReplicationFrequency = () => {
		if (replicationFrequency.includes(" ")) {
			const parts = replicationFrequency.split(" ")
			const value = parts[0]
			const unit = parts[1].toLowerCase()

			if (unit.includes("minute")) return `${value} minutes`
			if (unit.includes("hour")) return "hourly"
			if (unit.includes("day")) return "daily"
			if (unit.includes("week")) return "weekly"
			if (unit.includes("month")) return "monthly"
			if (unit.includes("year")) return "yearly"
		}

		if (replicationFrequency === "minutes") {
			return "minutes"
		} else if (replicationFrequency === "hours") {
			return "hourly"
		} else if (replicationFrequency === "days") {
			return "daily"
		} else if (replicationFrequency === "weeks") {
			return "weekly"
		} else if (replicationFrequency === "months") {
			return "monthly"
		} else if (replicationFrequency === "years") {
			return "yearly"
		}
	}

>>>>>>> d18e530b
	const handleNext = async () => {
		setHitBack(false)
		if (currentStep === "source") {
			if (sourceRef.current) {
				const isValid = await sourceRef.current.validateSource()
				if (!isValid) {
					message.error("Please fill in all required fields for the source")
					return
				}
			} else {
				if (!sourceName.trim()) {
					message.error("Source name is required")
					return
				}
			}

			const newSourceData = {
				name: sourceName,
				type: sourceConnector.toLowerCase(),
				version: sourceVersion,
				config:
					typeof sourceFormData === "string"
						? sourceFormData
						: JSON.stringify(sourceFormData),
			}
			setShowTestingModal(true)
			const testResult = await sourceService.testSourceConnection(newSourceData)

			setTimeout(() => {
				setShowTestingModal(false)
				if (testResult.data?.status === "SUCCEEDED") {
					setShowSuccessModal(true)
					setTimeout(() => {
						setShowSuccessModal(false)
						setCurrentStep("destination")
					}, 1000)
				} else {
					setSourceTestConnectionError(testResult.data?.message || "")
					setShowFailureModal(true)
				}
			}, 1500)
		} else if (currentStep === "destination") {
			if (destinationRef.current) {
				const isValid = await destinationRef.current.validateDestination()
				if (!isValid) {
					message.error(
						"Please fill in all required fields for the destination",
					)
					return
				}
			} else {
				// Fallback validation if ref isn't available
				if (!destinationName.trim()) {
					message.error("Destination name is required")
					return
				}
			}

			const newDestinationData = {
				name: destinationName,
				type: destinationConnector,
				config:
					typeof destinationFormData === "string"
						? destinationFormData
						: JSON.stringify(destinationFormData),
				version: destinationVersion,
			}
			setShowTestingModal(true)
			const testResult =
				await destinationService.testDestinationConnection(newDestinationData)

			setTimeout(() => {
				setShowTestingModal(false)
				if (testResult.data?.status === "SUCCEEDED") {
					setShowSuccessModal(true)
					setTimeout(() => {
						setShowSuccessModal(false)
						setCurrentStep("schema")
					}, 1000)
				} else {
					setDestinationTestConnectionError(testResult.data?.message || "")
					setShowFailureModal(true)
				}
			}, 1500)
		} else if (currentStep === "schema") {
			setCurrentStep("config")
		} else if (currentStep === "config") {
			if (!jobName.trim()) {
				message.error("Job name is required")
				return
			}
			const newJobData: JobBase = {
				name: jobName,
				source: {
					name: sourceName,
					type: getConnectorInLowerCase(sourceConnector),
					version: sourceVersion,
					config: JSON.stringify(sourceFormData),
				},
				destination: {
					name: destinationName,
					type: getConnectorInLowerCase(destinationConnector),
					version: destinationVersion,
					config: JSON.stringify(destinationFormData),
				},
				streams_config: JSON.stringify(selectedStreams),
				frequency: `${replicationFrequencyValue}-${replicationFrequency}`,
			}
			addJob(newJobData)
				.then(() => {
					setShowEntitySavedModal(true)
				})
				.catch(error => {
					console.error("Error adding job:", error)
					message.error("Failed to create job")
				})
		}
	}

	const nextStep = () => {
		if (currentStep === "source") {
			setCurrentStep("destination")
		} else if (currentStep === "destination") {
			setCurrentStep("schema")
		} else if (currentStep === "schema") {
			setCurrentStep("config")
		}
	}

	const handleBack = () => {
		setHitBack(true)
		if (currentStep === "destination") {
			setCurrentStep("source")
		} else if (currentStep === "schema") {
			setCurrentStep("destination")
		} else if (currentStep === "config") {
			setCurrentStep("schema")
		}
	}

	const handleCancel = () => {
		if (currentStep === "source") {
			setShowSourceCancelModal(true)
		} else {
			message.info("Job creation cancelled")
			navigate("/jobs")
		}
	}

	const handleSaveJob = () => {
		const savedJob = {
			id: uuidv4(),
			name: jobName || "-",
			source: {
				name: sourceName || "-",
				type: getConnectorInLowerCase(sourceConnector),
				version: sourceVersion,
				config: JSON.stringify(sourceFormData),
			},
			destination: {
				name: destinationName || "-",
				type: getConnectorInLowerCase(destinationConnector),
				version: destinationVersion,
				config: JSON.stringify(destinationFormData),
			},
			streams_config: JSON.stringify(selectedStreams),
			frequency: replicationFrequency
				? getReplicationFrequency(replicationFrequency) || "hourly"
				: "hourly",
			activate: false,
			created_at: new Date().toISOString(),
			updated_at: new Date().toISOString(),
			created_by: "user",
			updated_by: "user",
			last_run_state: "",
			last_run_time: "",
		}
		const existingSavedJobs = JSON.parse(
			localStorage.getItem("savedJobs") || "[]",
		)
		existingSavedJobs.push(savedJob)
		localStorage.setItem("savedJobs", JSON.stringify(existingSavedJobs))
		message.success("Job saved successfully!")
		navigate("/jobs")
	}

	const toggleDocsPanel = () => {
		setDocsMinimized(!docsMinimized)
	}

	return (
		<div className="flex h-screen flex-col">
			{/* Header */}
			<div className="bg-white px-6 pb-3 pt-6">
				<div className="flex items-center justify-between">
					<div className="flex items-center gap-2">
						<Link
							to="/jobs"
							className="flex items-center gap-2 p-1.5 hover:rounded-[6px] hover:bg-[#f6f6f6] hover:text-black"
						>
							<ArrowLeft className="mr-1 size-5" />
						</Link>

						<div className="text-2xl font-bold"> Create Job</div>
					</div>
					{/* Stepper */}
					<StepProgress currentStep={currentStep} />
				</div>
			</div>

			<div className="flex flex-1 overflow-auto border-t border-gray-200">
				<div
					className={`${
						(currentStep === "schema" || currentStep === "config") &&
						!docsMinimized
							? "w-2/3"
							: "w-full"
					} ${currentStep === "schema" ? "" : "overflow-hidden"} pt-0 transition-all duration-300`}
				>
					{currentStep === "source" && (
						<div className="w-full">
							<CreateSource
								fromJobFlow={true}
								stepNumber={"I"}
								stepTitle="Set up your source"
								onSourceNameChange={setSourceName}
								onConnectorChange={setSourceConnector}
								initialConnector={sourceConnector}
								onFormDataChange={data => {
									setSourceFormData(data)
								}}
								initialFormData={sourceFormData}
								initialName={sourceName}
								onVersionChange={setSourceVersion}
								onComplete={() => {
									setCurrentStep("destination")
								}}
								ref={sourceRef}
							/>
						</div>
					)}

					{currentStep === "destination" && (
						<div className="w-full">
							<CreateDestination
								fromJobFlow={true}
								hitBack={hitBack}
								stepNumber={2}
								stepTitle="Set up your destination"
								onDestinationNameChange={setDestinationName}
								onConnectorChange={setDestinationConnector}
								initialConnector={destinationConnector}
								onFormDataChange={data => {
									setDestinationFormData(data)
								}}
								initialFormData={destinationFormData}
								initialName={destinationName}
								initialCatalog={destinationCatalogType}
								onCatalogTypeChange={setDestinationCatalogType}
								onVersionChange={setDestinationVersion}
								onComplete={() => {
									setCurrentStep("schema")
								}}
								ref={destinationRef}
							/>
						</div>
					)}

					{currentStep === "schema" && (
						<div className="h-full overflow-scroll">
							<SchemaConfiguration
								selectedStreams={selectedStreams}
								setSelectedStreams={setSelectedStreams}
								stepNumber={3}
								stepTitle="Streams Selection"
								useDirectForms={true}
								sourceName={sourceName}
								sourceConnector={sourceConnector.toLowerCase()}
								sourceVersion={sourceVersion}
								sourceConfig={
									typeof sourceFormData === "string"
										? sourceFormData
										: JSON.stringify(sourceFormData)
								}
							/>
						</div>
					)}

					{currentStep === "config" && (
						<JobConfiguration
							jobName={jobName}
							setJobName={setJobName}
							replicationFrequency={replicationFrequency}
							setReplicationFrequency={setReplicationFrequency}
							replicationFrequencyValue={replicationFrequencyValue}
							setReplicationFrequencyValue={setReplicationFrequencyValue}
							schemaChangeStrategy={schemaChangeStrategy}
							setSchemaChangeStrategy={setSchemaChangeStrategy}
							notifyOnSchemaChanges={notifyOnSchemaChanges}
							setNotifyOnSchemaChanges={setNotifyOnSchemaChanges}
							stepNumber={4}
							stepTitle="Job configuration"
						/>
					)}
				</div>

				{/* Documentation panel */}
				{currentStep === "schema" && (
					<DocumentationPanel
						docUrl={`https://olake.io/docs/connectors/${sourceConnector.toLowerCase()}/config`}
						isMinimized={docsMinimized}
						onToggle={toggleDocsPanel}
						showResizer={true}
					/>
				)}
			</div>

			{/* Footer */}
			<div className="flex justify-between border-t border-gray-200 bg-white p-4">
				<div className="flex space-x-4">
					<button
						className="rounded-[6px] border border-[#F5222D] px-4 py-1 text-[#F5222D] hover:bg-[#F5222D] hover:text-white"
						onClick={handleCancel}
					>
						Cancel
					</button>
					<button
						onClick={handleSaveJob}
						className="flex items-center justify-center gap-2 rounded-[6px] border border-[#D9D9D9] px-4 py-1 font-light hover:bg-[#EBEBEB]"
					>
						<DownloadSimple className="size-4" />
						Save Job
					</button>
				</div>
				<div className="flex items-center">
					{currentStep !== "source" && (
						<button
							onClick={handleBack}
							className="mr-4 rounded-[6px] border border-[#D9D9D9] px-4 py-1 font-light hover:bg-[#EBEBEB]"
						>
							Back
						</button>
					)}
					<button
						className="flex items-center justify-center gap-2 rounded-[6px] bg-[#203FDD] px-4 py-1 font-light text-white hover:bg-[#132685]"
						onClick={handleNext}
					>
						{currentStep === "config" ? "Create Job" : "Next"}
						<ArrowRight className="size-4 text-white" />
					</button>
					<TestConnectionModal />
					<TestConnectionSuccessModal />
					<EntitySavedModal
						type={currentStep}
						onComplete={nextStep}
						fromJobFlow={true}
						entityName={
							currentStep === "source"
								? sourceName
								: currentStep === "destination"
									? destinationName
									: currentStep === "config"
										? jobName
										: ""
						}
					/>
					<EntityCancelModal
						type="job"
						navigateTo="jobs"
					/>
				</div>
			</div>
		</div>
	)
}

export default JobCreation<|MERGE_RESOLUTION|>--- conflicted
+++ resolved
@@ -63,38 +63,6 @@
 	const sourceRef = useRef<CreateSourceHandle>(null)
 	const destinationRef = useRef<CreateDestinationHandle>(null)
 
-<<<<<<< HEAD
-=======
-	const getReplicationFrequency = () => {
-		if (replicationFrequency.includes(" ")) {
-			const parts = replicationFrequency.split(" ")
-			const value = parts[0]
-			const unit = parts[1].toLowerCase()
-
-			if (unit.includes("minute")) return `${value} minutes`
-			if (unit.includes("hour")) return "hourly"
-			if (unit.includes("day")) return "daily"
-			if (unit.includes("week")) return "weekly"
-			if (unit.includes("month")) return "monthly"
-			if (unit.includes("year")) return "yearly"
-		}
-
-		if (replicationFrequency === "minutes") {
-			return "minutes"
-		} else if (replicationFrequency === "hours") {
-			return "hourly"
-		} else if (replicationFrequency === "days") {
-			return "daily"
-		} else if (replicationFrequency === "weeks") {
-			return "weekly"
-		} else if (replicationFrequency === "months") {
-			return "monthly"
-		} else if (replicationFrequency === "years") {
-			return "yearly"
-		}
-	}
-
->>>>>>> d18e530b
 	const handleNext = async () => {
 		setHitBack(false)
 		if (currentStep === "source") {
@@ -168,7 +136,7 @@
 
 			setTimeout(() => {
 				setShowTestingModal(false)
-				if (testResult.data?.status === "SUCCEEDED") {
+				if (testResult.success) {
 					setShowSuccessModal(true)
 					setTimeout(() => {
 						setShowSuccessModal(false)
@@ -305,7 +273,7 @@
 				</div>
 			</div>
 
-			<div className="flex flex-1 overflow-auto border-t border-gray-200">
+			<div className="flex flex-1 overflow-hidden border-t border-gray-200">
 				<div
 					className={`${
 						(currentStep === "schema" || currentStep === "config") &&
