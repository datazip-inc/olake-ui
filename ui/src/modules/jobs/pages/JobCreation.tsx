--- conflicted
+++ resolved
@@ -33,7 +33,6 @@
 	const savedJobId = location.state?.savedJobId
 
 	const [currentStep, setCurrentStep] = useState<JobCreationSteps>("source")
-<<<<<<< HEAD
 	const [docsMinimized, setDocsMinimized] = useState(false)
 	const [sourceName, setSourceName] = useState(initialData.sourceName || "")
 	const [sourceConnector, setSourceConnector] = useState(
@@ -43,7 +42,7 @@
 		initialData.sourceFormData || {},
 	)
 	const [sourceVersion, setSourceVersion] = useState(
-		initialData.sourceVersion || "latest",
+		initialData.sourceVersion || "",
 	)
 	const [destinationName, setDestinationName] = useState(
 		initialData.destinationName || "",
@@ -57,7 +56,7 @@
 		initialData.destinationFormData || {},
 	)
 	const [destinationVersion, setDestinationVersion] = useState(
-		initialData.destinationVersion || "latest",
+		initialData.destinationVersion || "",
 	)
 	const [selectedStreams, setSelectedStreams] = useState<any>(
 		initialData.selectedStreams || [],
@@ -66,22 +65,6 @@
 	const [cronExpression, setCronExpression] = useState(
 		initialData.cronExpression || "* * * * *",
 	)
-=======
-	const [docsMinimized, setDocsMinimized] = useState(true)
-	const [sourceName, setSourceName] = useState("")
-	const [sourceConnector, setSourceConnector] = useState("MongoDB")
-	const [sourceFormData, setSourceFormData] = useState<any>({})
-	const [sourceVersion, setSourceVersion] = useState("")
-	const [destinationName, setDestinationName] = useState("")
-	const [destinationCatalogType, setDestinationCatalogType] =
-		useState<CatalogType | null>(null)
-	const [destinationConnector, setDestinationConnector] = useState("s3")
-	const [destinationFormData, setDestinationFormData] = useState<any>({})
-	const [destinationVersion, setDestinationVersion] = useState("")
-	const [selectedStreams, setSelectedStreams] = useState<any>([])
-	const [jobName, setJobName] = useState("")
-	const [cronExpression, setCronExpression] = useState("* * * * *")
->>>>>>> 400bf577
 	const [isFromSources, setIsFromSources] = useState(true)
 
 	const {
@@ -98,7 +81,6 @@
 	const sourceRef = useRef<any>(null)
 	const destinationRef = useRef<any>(null)
 
-<<<<<<< HEAD
 	// Validation functions
 	const validateSource = async (): Promise<boolean> => {
 		if (sourceRef.current) {
@@ -106,22 +88,8 @@
 			if (!isValid) {
 				message.error("Please fill in all required fields for the source")
 				return false
-=======
-	const handleNext = async () => {
-		if (currentStep === "source") {
-			if (sourceRef.current) {
-				const isValid = await sourceRef.current.validateSource()
-				if (!isValid) {
-					return
-				}
-			} else {
-				if (!sourceName.trim() && sourceVersion.trim() != "") {
-					message.error("Source name is required")
-					return
-				}
->>>>>>> 400bf577
 			}
-		} else if (!sourceName.trim()) {
+		} else if (!sourceName.trim() && sourceVersion.trim() != "") {
 			message.error("Source name is required")
 			return false
 		}
@@ -135,7 +103,7 @@
 				message.error("Please fill in all required fields for the destination")
 				return false
 			}
-		} else if (!destinationName.trim()) {
+		} else if (!destinationName.trim() && destinationVersion.trim() != "") {
 			message.error("Destination name is required")
 			return false
 		}
@@ -183,7 +151,6 @@
 					setShowFailureModal(true)
 				}
 			}, 1500)
-<<<<<<< HEAD
 		} catch {
 			setShowTestingModal(false)
 			message.error(
@@ -193,21 +160,6 @@
 			)
 		}
 	}
-=======
-		} else if (currentStep === "destination") {
-			if (destinationRef.current) {
-				const isValid = await destinationRef.current.validateDestination()
-				if (!isValid) {
-					return
-				}
-			} else {
-				// Fallback validation if ref isn't available
-				if (!destinationName.trim() && destinationVersion.trim() != "") {
-					message.error("Destination name is required")
-					return
-				}
-			}
->>>>>>> 400bf577
 
 	// Job creation handler
 	const handleJobCreation = async () => {
