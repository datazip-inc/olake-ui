<<<<<<< HEAD
import { useEffect, useState } from "react"
import { formatDestinationPath } from "@utils/destination-database"
=======
import { useEffect, useRef, useState } from "react"
import { formatDestinationPath } from "../../../../utils/destination-database"
>>>>>>> 49805bb5
import clsx from "clsx"
import {
	Button,
	Divider,
	Input,
	message,
	Radio,
	Select,
	Switch,
	Tooltip,
} from "antd"
import {
	ColumnsPlusRight,
	GridFour,
	Info,
	Lightning,
	Plus,
	SlidersHorizontal,
	X,
	ArrowSquareOut,
} from "@phosphor-icons/react"

import {
	ExtendedStreamConfigurationProps,
	FilterCondition,
	FilterOperator,
	LogicalOperator,
	MultiFilterCondition,
	CombinedStreamsData,
	SyncMode,
} from "@types/index"

import {
	CARD_STYLE,
	DESTINATION_INTERNAL_TYPES,
	DESTINATION_TABLE_TOOLTIP_TEXT,
	PartitioningRegexTooltip,
	SYNC_MODE_MAP,
	TAB_STYLES,
} from "@utils/constants"
import { operatorOptions } from "@utils/utils"

import StreamsSchema from "./StreamsSchema"

const StreamConfiguration = ({
	stream,
	onSyncModeChange,
	isSelected,
	initialNormalization,
	initialPartitionRegex,
	onNormalizationChange,
	onPartitionRegexChange,
	initialFullLoadFilter = "",
	onFullLoadFilterChange,
	fromJobEditFlow = false,
	initialSelectedStreams,
	destinationType = DESTINATION_INTERNAL_TYPES.S3,
}: ExtendedStreamConfigurationProps) => {
	const [activeTab, setActiveTab] = useState("config")
	const [syncMode, setSyncMode] = useState(stream.stream.sync_mode)
	const [normalization, setNormalization] =
		useState<boolean>(initialNormalization)
	const [fullLoadFilter, setFullLoadFilter] = useState<boolean>(false)
	const [streamFilterStates, setStreamFilterStates] = useState<
		Record<string, boolean>
	>({})
	const [partitionRegex, setPartitionRegex] = useState("")
	const [showFallbackSelector, setShowFallbackSelector] = useState(false)
	const [fallBackCursorField, setFallBackCursorField] = useState<string>("")
	const [activePartitionRegex, setActivePartitionRegex] = useState(
		initialPartitionRegex || "",
	)
	const [multiFilterCondition, setMultiFilterCondition] =
		useState<MultiFilterCondition>({
			conditions: [
				{
					columnName: "",
					operator: "=",
					value: "",
				},
			],
			logicalOperator: "and",
		})
	const [formData, setFormData] = useState<any>({
		sync_mode: stream.stream.sync_mode,
		partition_regex: initialPartitionRegex || "",
	})

	const [initialJobStreams, setInitialJobStreams] = useState<
		CombinedStreamsData | undefined
	>(undefined)

	// Unique stream key
	const streamKey = `${stream.stream.namespace || ""}_${stream.stream.name}`

	// Guard to prevent prop-driven effect from clobbering local edits
	const isLocalFilterUpdateRef = useRef(false)

	useEffect(() => {
		// Set initial streams only once when component mounts
		if (fromJobEditFlow && initialSelectedStreams && !initialJobStreams) {
			setInitialJobStreams(initialSelectedStreams)
		}
	}, [fromJobEditFlow, initialSelectedStreams])

	// Check if this stream was in the initial job streams
	const isStreamInInitialSelection =
		fromJobEditFlow &&
		initialJobStreams?.selected_streams?.[stream.stream.namespace || ""]?.some(
			(s: { stream_name: string }) => s.stream_name === stream.stream.name,
		)

	useEffect(() => {
		setActiveTab("config")
		const initialApiSyncMode = stream.stream.sync_mode

		// Parse cursor field for default value
		if (
			stream.stream.cursor_field &&
			stream.stream.cursor_field.includes(":")
		) {
			const [, defaultField] = stream.stream.cursor_field.split(":")
			setFallBackCursorField(defaultField)
			setShowFallbackSelector(true)
		} else {
			setFallBackCursorField("")
			setShowFallbackSelector(false)
		}

		setSyncMode(initialApiSyncMode ?? "full_refresh")
		setNormalization(initialNormalization)
		setActivePartitionRegex(initialPartitionRegex || "")
		setPartitionRegex("")

		setFormData((prevFormData: any) => ({
			...prevFormData,
			sync_mode: initialApiSyncMode,
			partition_regex: initialPartitionRegex || "",
			fullLoadFilter: formData.fullLoadFilter || false,
		}))
	}, [stream, initialNormalization])

	useEffect(() => {
		// Skip when change originated from local user action
		if (isLocalFilterUpdateRef.current) {
			isLocalFilterUpdateRef.current = false
			return
		}
		// Parse initial filter if exists
		if (initialFullLoadFilter) {
			const conditions: FilterCondition[] = []
			let logicalOperator: LogicalOperator = "and"

			// Check for AND/OR operator
			const parts = initialFullLoadFilter.toLowerCase().includes(" and ")
				? initialFullLoadFilter.split(" and ")
				: initialFullLoadFilter.split(" or ")

			if (parts.length > 1) {
				logicalOperator = initialFullLoadFilter.toLowerCase().includes(" and ")
					? "and"
					: "or"
			}

			parts.forEach(part => {
				const operatorMatch = part.match(/(>=|<=|=|!=|>|<)/)
				if (operatorMatch) {
					const operator = operatorMatch[0] as FilterOperator
					const [columnName, value] = part.split(operator)
					// Remove quotes if present in the value
					const cleanValue = value.trim().replace(/^"(.*)"$/, "$1")
					conditions.push({
						columnName: columnName.trim(),
						operator,
						value: cleanValue,
					})
				}
			})

			if (conditions.length > 0) {
				setMultiFilterCondition({
					conditions,
					logicalOperator,
				})
				setFullLoadFilter(true)
				// Store the filter state for this stream
				setStreamFilterStates(prev => ({
					...prev,
					[streamKey]: true,
				}))
			}
		} else {
			setMultiFilterCondition({
				conditions: [
					{
						columnName: "",
						operator: "=",
						value: "",
					},
				],
				logicalOperator: "and",
			})
			// Restore filter state for this stream or default to false
			const savedFilterState = streamFilterStates[streamKey] || false
			setFullLoadFilter(savedFilterState)
		}
	}, [initialFullLoadFilter])

	// Add helper function for checking supported sync modes
	const isSyncModeSupported = (mode: string): boolean => {
		return (
			stream.stream.supported_sync_modes?.some(
				supportedMode => supportedMode === mode,
			) ?? false
		)
	}

	// Handlers
	const handleSyncModeChange = (selectedRadioValue: string) => {
		setSyncMode(selectedRadioValue)

		const newApiSyncMode = (
			Object.entries(SYNC_MODE_MAP).find(
				([, value]) => value === selectedRadioValue,
			)?.[0] || ""
		).toLowerCase() as SyncMode

		// Auto-select first available cursor field for incremental mode
		if (selectedRadioValue === "incremental") {
			const availableCursorFields = stream.stream.available_cursor_fields || []
			if (!stream.stream.cursor_field && availableCursorFields.length > 0) {
				stream.stream.cursor_field = availableCursorFields[0]
			}
		}

		stream.stream.sync_mode = newApiSyncMode
		onSyncModeChange?.(
			stream.stream.name,
			stream.stream.namespace || "",
			newApiSyncMode,
		)

		setFormData({
			...formData,
			sync_mode: newApiSyncMode,
		})
	}

	const handleNormalizationChange = (checked: boolean) => {
		setNormalization(checked)
		onNormalizationChange(
			stream.stream.name,
			stream.stream.namespace || "",
			checked,
		)
		setFormData({
			...formData,
			normalization: checked,
		})
	}

	const handleSetPartitionRegex = () => {
		if (partitionRegex) {
			setActivePartitionRegex(partitionRegex)
			setPartitionRegex("")
			onPartitionRegexChange(
				stream.stream.name,
				stream.stream.namespace || "",
				partitionRegex,
			)
			setFormData({
				...formData,
				partition_regex: partitionRegex,
			})
		}
	}

	const handleClearPartitionRegex = () => {
		setActivePartitionRegex("")
		setPartitionRegex("")
		onPartitionRegexChange(
			stream.stream.name,
			stream.stream.namespace || "",
			"",
		)
		setFormData({
			...formData,
			partition_regex: "",
		})
	}

	const handleFullLoadFilterChange = (checked: boolean) => {
		setFullLoadFilter(checked)
		// Persist the filter state for this stream
		setStreamFilterStates(prev => ({
			...prev,
			[streamKey]: checked,
		}))

		setMultiFilterCondition({
			conditions: [
				{
					columnName: "",
					operator: "=",
					value: "",
				},
			],
			logicalOperator: "and",
		})
		isLocalFilterUpdateRef.current = true
		// If toggled on insert empty condition
		onFullLoadFilterChange?.(
			stream.stream.name,
			stream.stream.namespace || "",
			checked ? "=" : "",
		)
	}

	const handleFilterConditionChange = (
		index: number,
		field: keyof FilterCondition,
		value: string,
	) => {
		const newConditions = [...multiFilterCondition.conditions]
		newConditions[index] = {
			...newConditions[index],
			[field]: value,
		}

		const newMultiCondition = {
			...multiFilterCondition,
			conditions: newConditions,
		}
		setMultiFilterCondition(newMultiCondition)

		const filterString = newConditions
			.map(
				cond =>
					`${cond.columnName} ${cond.operator} ${formatFilterValue(cond.columnName, cond.value)}`,
			)
			.join(` ${newMultiCondition.logicalOperator} `)

		isLocalFilterUpdateRef.current = true
		onFullLoadFilterChange?.(
			stream.stream.name,
			stream.stream.namespace || "",
			filterString,
		)
	}

	const handleLogicalOperatorChange = (value: LogicalOperator) => {
		const newMultiCondition = {
			...multiFilterCondition,
			logicalOperator: value,
		}
		setMultiFilterCondition(newMultiCondition)

		// Regenerate filter string if conditions exist
		const filledConditions = multiFilterCondition.conditions.filter(
			cond => cond.columnName && cond.operator && cond.value,
		)

		if (filledConditions.length > 1) {
			const filterString = filledConditions
				.map(
					cond =>
						`${cond.columnName} ${cond.operator} ${formatFilterValue(cond.columnName, cond.value)}`,
				)
				.join(` ${value} `)

			isLocalFilterUpdateRef.current = true
			onFullLoadFilterChange?.(
				stream.stream.name,
				stream.stream.namespace || "",
				filterString,
			)
		}
	}

	const handleAddFilter = () => {
		const { conditions } = multiFilterCondition

		if (conditions.length >= 2) return

		const firstCondition = conditions[0]
		if (
			!firstCondition.columnName ||
			!firstCondition.operator ||
			!firstCondition.value
		) {
			message.error("Please complete the first filter before applying another.")
			return
		}

		setMultiFilterCondition({
			...multiFilterCondition,
			conditions: [...conditions, { columnName: "", operator: "=", value: "" }],
		})

		// insert empty condition in the filter string
		const filterString =
			conditions
				.map(
					cond =>
						`${cond.columnName} ${cond.operator} ${formatFilterValue(cond.columnName, cond.value)}`,
				)
				.join(` ${multiFilterCondition.logicalOperator} `) + " = "

		isLocalFilterUpdateRef.current = true
		onFullLoadFilterChange?.(
			stream.stream.name,
			stream.stream.namespace || "",
			filterString,
		)
	}

	const handleRemoveFilter = (index: number) => {
		const newConditions = multiFilterCondition.conditions.filter(
			(_, i) => i !== index,
		)
		const newMultiCondition = {
			...multiFilterCondition,
			conditions: newConditions,
		}
		setMultiFilterCondition(newMultiCondition)

		// If removing leaves us with one condition, update the filter string
		if (newConditions.length === 1) {
			const condition = newConditions[0]
			if (condition.columnName && condition.operator && condition.value) {
				const filterString = `${condition.columnName} ${condition.operator} ${formatFilterValue(condition.columnName, condition.value)}`
				isLocalFilterUpdateRef.current = true
				onFullLoadFilterChange?.(
					stream.stream.name,
					stream.stream.namespace || "",
					filterString,
				)
			} else {
				isLocalFilterUpdateRef.current = true
				onFullLoadFilterChange?.(
					stream.stream.name,
					stream.stream.namespace || "",
					"",
				)
			}
		}
	}

	const getColumnOptions = () => {
		const properties = stream.stream.type_schema?.properties || {}
		const primaryKeys = (stream.stream.source_defined_primary_key ||
			[]) as string[]
		const cursorFields = (stream.stream.available_cursor_fields ||
			[]) as string[]

		return cursorFields
			.filter(key => properties[key])
			.sort((a, b) => {
				const aIsPK = primaryKeys.includes(a)
				const bIsPK = primaryKeys.includes(b)
				if (aIsPK && !bIsPK) return -1
				if (!aIsPK && bIsPK) return 1
				return a.localeCompare(b)
			})
			.map(key => {
				const types = properties[key].type
				// Get the first non-null type as primary type
				const primaryType = Array.isArray(types)
					? types.find(t => t !== "null") || types[0]
					: types

				const isPrimaryKey = primaryKeys.includes(key)

				return {
					label: (
						<div className="flex w-full items-center justify-between whitespace-nowrap">
							<Tooltip title={key}>
								<span className="truncate">{key}</span>
							</Tooltip>
							<div className="flex shrink-0 items-center gap-2">
								{isPrimaryKey && (
									<span className="rounded bg-blue-100 px-1 py-0.5 text-xs text-blue-700">
										PK
									</span>
								)}
								<span className="rounded border border-gray-200 px-2 py-0.5 text-xs text-gray-600">
									{primaryType}
								</span>
							</div>
						</div>
					),
					value: key,
				}
			})
	}

	const formatFilterValue = (columnName: string, value: string) => {
		const properties = stream.stream.type_schema?.properties || {}
		const columnType = properties[columnName]?.type
		const primaryType = Array.isArray(columnType)
			? columnType.find(t => t !== "null") || columnType[0]
			: columnType

		if (primaryType === "string" || primaryType === "timestamp") {
			// Check if value is already wrapped in quotes
			if (!value.startsWith('"') && !value.endsWith('"')) {
				return `"${value}"`
			}
		}
		return value
	}

	const getColumnOptionsForCursor = (
		isFallback: boolean = false,
	): { label: React.ReactNode; value: string }[] => {
		const availableCursorFields = stream.stream.available_cursor_fields || []
		const selectedField = stream.stream.cursor_field?.split(":")[0]

		return [...availableCursorFields]
			.filter(field => !isFallback || field !== selectedField)
			.sort((a, b) => {
				const aIsPK =
					stream.stream.source_defined_primary_key?.includes(a) || false
				const bIsPK =
					stream.stream.source_defined_primary_key?.includes(b) || false
				if (aIsPK && !bIsPK) return -1
				if (!aIsPK && bIsPK) return 1
				return a.localeCompare(b)
			})
			.map((field: string) => ({
				label: (
					<div className="flex items-center justify-between">
						<span>{field}</span>
						{stream.stream.source_defined_primary_key?.includes(field) && (
							<span className="text-primary">PK</span>
						)}
					</div>
				),
				value: field,
			}))
	}

	// Tab button component
	const TabButton = ({
		id,
		label,
		icon,
	}: {
		id: string
		label: string
		icon: React.ReactNode
	}) => {
		const tabStyle =
			activeTab === id
				? TAB_STYLES.active
				: `${TAB_STYLES.inactive} ${TAB_STYLES.hover}`

		return (
			<button
				className={clsx(
					tabStyle,
					"flex items-center justify-center gap-1 text-xs",
				)}
				style={{ fontWeight: 500, height: "28px", width: "100%" }}
				onClick={() => setActiveTab(id)}
				type="button"
			>
				<span className="flex items-center">{icon}</span>
				{label}
			</button>
		)
	}

	// Content rendering components
	const renderConfigContent = () => {
		return (
			<div className="flex flex-col gap-4">
				<div className={CARD_STYLE}>
					<div className="mb-4">
						<label className="mb-3 block w-full font-medium text-neutral-text">
							Sync mode:
						</label>
						<Radio.Group
							className="mb-4 grid grid-cols-2 gap-4"
							value={syncMode}
							onChange={e => handleSyncModeChange(e.target.value)}
						>
							<Radio
								value="full_refresh"
								disabled={!isSyncModeSupported(SyncMode.FULL_REFRESH)}
							>
								Full Refresh
							</Radio>
							<Radio
								value="incremental"
								disabled={!isSyncModeSupported(SyncMode.INCREMENTAL)}
							>
								Full Refresh + Incremental
							</Radio>
							<Radio
								value="cdc"
								disabled={!isSyncModeSupported(SyncMode.CDC)}
							>
								Full Refresh + CDC
							</Radio>
							<Radio
								value="strict_cdc"
								disabled={!isSyncModeSupported(SyncMode.STRICT_CDC)}
							>
								CDC Only
							</Radio>
						</Radio.Group>
						{syncMode === "incremental" &&
							stream.stream.available_cursor_fields && (
								<div className="mb-4 mr-2">
									<div className="flex w-full gap-4">
										<div className="flex w-1/2 flex-col">
											<label className="mb-1 flex items-center gap-1 font-medium text-neutral-text">
												Cursor field:
												<Tooltip title="Column for identifying new/updated records ">
													<Info className="size-3.5 cursor-pointer" />
												</Tooltip>
											</label>
											<Select
												placeholder="Select cursor field"
												value={stream.stream.cursor_field?.split(":")[0]}
												onChange={(value: string) => {
													const newCursorField = fallBackCursorField
														? `${value}:${fallBackCursorField}`
														: value
													stream.stream.cursor_field = newCursorField
													setFallBackCursorField("")
													onSyncModeChange?.(
														stream.stream.name,
														stream.stream.namespace || "",
														SyncMode.INCREMENTAL,
													)
												}}
												optionLabelProp="label"
											>
												{getColumnOptionsForCursor().map(option => (
													<Select.Option
														key={option.value}
														value={option.value}
														label={option.value}
													>
														{option.label}
													</Select.Option>
												))}
											</Select>
										</div>
										{stream.stream.cursor_field &&
											!showFallbackSelector &&
											!fallBackCursorField && (
												<div className="flex w-1/2 items-end">
													<Tooltip title="Alternative cursor column in case cursor column encounters null values">
														<Button
															type="default"
															icon={<Plus className="size-4" />}
															onClick={() => setShowFallbackSelector(true)}
															className="mb-[2px] flex items-center gap-1"
														>
															Add Fallback Cursor
														</Button>
													</Tooltip>
												</div>
											)}

										{stream.stream.cursor_field &&
											(showFallbackSelector || fallBackCursorField) && (
												<div className="flex w-1/2 flex-col">
													<label className="mb-1 flex items-center gap-1 font-medium text-neutral-text">
														Fallback Cursor:
														<Tooltip title="Alternative cursor column in case cursor column encounters null values">
															<Info className="size-3.5 cursor-pointer text-neutral-text" />
														</Tooltip>
													</label>
													<Select
														placeholder="Select default"
														value={fallBackCursorField}
														onChange={(value: string) => {
															const [field] = (
																stream.stream.cursor_field ?? ""
															).split(":")

															stream.stream.cursor_field = value
																? `${field}:${value}`
																: field
															setFallBackCursorField(value)
															onSyncModeChange?.(
																stream.stream.name,
																stream.stream.namespace || "",
																SyncMode.INCREMENTAL,
															)
														}}
														allowClear
														onClear={() => {
															setShowFallbackSelector(false)
															setFallBackCursorField("")
															stream.stream.cursor_field =
																stream.stream.cursor_field?.split(":")[0]
															onSyncModeChange?.(
																stream.stream.name,
																stream.stream.namespace || "",
																SyncMode.INCREMENTAL,
															)
														}}
														optionLabelProp="label"
													>
														{getColumnOptionsForCursor(true).map(option => (
															<Select.Option
																key={option.value}
																value={option.value}
																label={option.value}
															>
																{option.label}
															</Select.Option>
														))}
													</Select>
												</div>
											)}
									</div>
								</div>
							)}
					</div>
				</div>

				<div
					className={clsx(
						!isSelected ? "font-normal text-text-disabled" : "font-medium",
						CARD_STYLE,
					)}
				>
					<div className="flex items-center justify-between">
						<label>Normalization</label>
						<Switch
							checked={normalization}
							onChange={handleNormalizationChange}
							disabled={!isSelected || isStreamInInitialSelection}
						/>
					</div>
				</div>
				{!isSelected && (
					<div className="ml-1 flex items-center gap-1 text-sm text-[#686868]">
						<Info className="size-4" />
						Select the stream to configure Normalization
					</div>
				)}

				<div
					className={clsx(
						!isSelected ? "font-normal text-text-disabled" : "font-medium",
						CARD_STYLE,
						"!p-0",
					)}
				>
					<div className="flex items-center justify-between !p-3">
						<label className="">Data Filter</label>
						<Switch
							checked={fullLoadFilter}
							onChange={handleFullLoadFilterChange}
							disabled={!isSelected || isStreamInInitialSelection}
						/>
					</div>
					{fullLoadFilter && (
						<>
							<Divider className="my-0 p-0" />
							{renderFilterContent()}
						</>
					)}
				</div>
				{!isSelected && (
					<div className="ml-1 flex items-center gap-1 text-sm text-[#686868]">
						<Info className="size-4" />
						Select the stream to configure Data Filter
					</div>
				)}
			</div>
		)
	}

	const renderPartitioningContent = () => (
		<div className="flex flex-col gap-4">
			{renderPartitioningRegexContent()}
		</div>
	)

	const renderPartitioningRegexContent = () => (
		<>
			<div className="flex items-center gap-0.5">
				<div className="text-neutral-text">Partitioning regex:</div>

				<Tooltip title={PartitioningRegexTooltip}>
					<Info className="size-5 cursor-help items-center pt-1 text-gray-500" />
				</Tooltip>
				<a
					href={
						destinationType === DESTINATION_INTERNAL_TYPES.S3
							? "https://olake.io/docs/writers/parquet/partitioning"
							: "https://olake.io/docs/writers/iceberg/partitioning"
					}
					target="_blank"
					rel="noopener noreferrer"
					className="flex items-center text-primary hover:text-primary/80"
				>
					<ArrowSquareOut className="size-5" />
				</a>
			</div>
			{isSelected ? (
				<>
					<Input
						placeholder="Enter your partition regex"
						className="w-full"
						value={partitionRegex}
						onChange={e => setPartitionRegex(e.target.value)}
						disabled={!!activePartitionRegex || isStreamInInitialSelection}
					/>
					{!activePartitionRegex ? (
						<Button
							className="mt-2 w-fit bg-primary px-2 py-3 font-light text-white"
							onClick={handleSetPartitionRegex}
							disabled={!partitionRegex || isStreamInInitialSelection}
						>
							Set Partition
						</Button>
					) : (
						<div className="mt-4">
							<div className="text-sm text-neutral-text">
								Active partition regex:
							</div>
							<div className="mt-2 flex items-center justify-between text-sm">
								<span>{activePartitionRegex}</span>
								<Button
									type="text"
									danger
									size="small"
									className="rounded-md py-1 text-sm"
									onClick={handleClearPartitionRegex}
									disabled={isStreamInInitialSelection}
								>
									Delete Partition
								</Button>
							</div>
						</div>
					)}
				</>
			) : (
				<div className="ml-1 flex items-center gap-1 text-sm text-[#686868]">
					<Info className="size-4" />
					Select the stream to configure Partitioning
				</div>
			)}
		</>
	)

	const renderFilterContent = () => (
		<div className="flex flex-col gap-4 !p-3">
			{multiFilterCondition.conditions.map((condition, index) => (
				<div key={index}>
					{index > 0 && (
						<div className="mb-4 flex items-center justify-between">
							<div className="flex rounded-md bg-primary-100 p-1">
								<button
									type="button"
									onClick={() => handleLogicalOperatorChange("and")}
									className={clsx(
										"rounded px-3 py-1 text-sm font-medium transition-colors",
										multiFilterCondition.logicalOperator === "and"
											? "bg-white text-gray-800 shadow-sm"
											: "bg-transparent text-gray-600",
									)}
									disabled={isStreamInInitialSelection || !isSelected}
								>
									AND
								</button>
								<button
									type="button"
									onClick={() => handleLogicalOperatorChange("or")}
									className={clsx(
										"rounded px-3 py-1 text-sm font-medium transition-colors",
										multiFilterCondition.logicalOperator === "or"
											? "bg-white text-gray-800 shadow-sm"
											: "bg-transparent text-gray-600",
									)}
									disabled={isStreamInInitialSelection || !isSelected}
								>
									OR
								</button>
							</div>
							<Button
								type="text"
								danger
								icon={<X className="size-4" />}
								onClick={() => handleRemoveFilter(index)}
								disabled={isStreamInInitialSelection || !isSelected}
							>
								Remove
							</Button>
						</div>
					)}
					<div className="mb-4">
						<div className="mb-2 text-sm font-medium text-neutral-text">
							Column {index === 0 ? "I" : "II"}
						</div>
						{index === 0 && (
							<div className="mb-4 flex items-center gap-1 rounded-lg bg-warning-light p-2 text-warning-light">
								<Lightning className="size-4 font-bold text-warning" />
								<div className="text-warning-dark">
									Selecting indexed columns will enhance performance
								</div>
							</div>
						)}
					</div>
					<div className="grid grid-cols-[50%_15%_30%] gap-4">
						<div>
							<label className="mb-2 block text-sm text-neutral-text">
								Column Name
							</label>
							<Select
								className="w-full"
								placeholder="Select Column"
								value={condition.columnName}
								onChange={value =>
									handleFilterConditionChange(index, "columnName", value)
								}
								options={getColumnOptions()}
								labelInValue={false}
								optionLabelProp="value"
								disabled={isStreamInInitialSelection || !isSelected}
							/>
						</div>
						<div>
							<label className="mb-2 block text-sm text-neutral-text">
								Operator
							</label>
							<Select
								className="w-full"
								placeholder="Select"
								value={condition.operator}
								onChange={value =>
									handleFilterConditionChange(index, "operator", value)
								}
								options={operatorOptions}
								disabled={isStreamInInitialSelection || !isSelected}
							/>
						</div>
						<div>
							<label className="mb-2 block text-sm text-gray-600">Value</label>
							<Input
								placeholder="Enter value"
								value={condition.value}
								onChange={e =>
									handleFilterConditionChange(index, "value", e.target.value)
								}
								disabled={isStreamInInitialSelection || !isSelected}
							/>
						</div>
					</div>
				</div>
			))}
			{multiFilterCondition.conditions.length < 2 && (
				<Button
					type="default"
					icon={<Plus className="size-4" />}
					onClick={handleAddFilter}
					className="w-fit"
					disabled={isStreamInInitialSelection || !isSelected}
				>
					New Column filter
				</Button>
			)}
		</div>
	)

	const formatDestination = () => {
		return formatDestinationPath(
			stream?.stream?.destination_database,
			stream?.stream?.destination_table,
		)
	}

	// Main render
	return (
		<div>
			<div className="flex items-center justify-between gap-4 pb-4 font-medium">
				<span>{stream.stream.name}</span>
				{formatDestination() && (
					<div className="min-w-0 flex-shrink">
						<div className="max-w-full rounded-lg bg-background-primary px-3 py-1">
							<div className="flex min-w-0 items-center text-sm">
								<div className="flex items-center whitespace-nowrap font-medium">
									Destination Table{" "}
									<Tooltip title={DESTINATION_TABLE_TOOLTIP_TEXT}>
										<Info className="size-5 cursor-help items-center px-0.5 text-gray-500" />
									</Tooltip>{" "}
									:
								</div>
								<Tooltip
									title={`${formatDestination()}`}
									placement="top"
								>
									<span className="min-w-0 flex-1 truncate pl-1 font-normal">
										{formatDestination()}
									</span>
								</Tooltip>
							</div>
						</div>
					</div>
				)}
			</div>
			<div className="mb-4 w-full">
				<div className="grid grid-cols-3 gap-1 rounded-md bg-background-primary p-1">
					<TabButton
						id="config"
						label="Config"
						icon={<SlidersHorizontal className="size-3.5" />}
					/>
					<TabButton
						id="schema"
						label="Schema"
						icon={<ColumnsPlusRight className="size-3.5" />}
					/>
					<TabButton
						id="partitioning"
						label="Partitioning"
						icon={<GridFour className="size-3.5" />}
					/>
				</div>
			</div>

			{activeTab === "config" && renderConfigContent()}
			{activeTab === "schema" && <StreamsSchema initialData={stream} />}
			{activeTab === "partitioning" && renderPartitioningContent()}
		</div>
	)
}

export default StreamConfiguration<|MERGE_RESOLUTION|>--- conflicted
+++ resolved
@@ -1,10 +1,5 @@
-<<<<<<< HEAD
-import { useEffect, useState } from "react"
-import { formatDestinationPath } from "@utils/destination-database"
-=======
 import { useEffect, useRef, useState } from "react"
 import { formatDestinationPath } from "../../../../utils/destination-database"
->>>>>>> 49805bb5
 import clsx from "clsx"
 import {
 	Button,
