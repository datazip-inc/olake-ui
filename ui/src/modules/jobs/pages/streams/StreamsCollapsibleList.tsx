--- conflicted
+++ resolved
@@ -275,7 +275,6 @@
 									}}
 									className={`relative z-10 flex cursor-pointer items-center justify-center rounded-sm p-1 px-4 text-center transition-colors duration-300`}
 								>
-<<<<<<< HEAD
 									All Upsert
 								</div>
 								<div
@@ -298,28 +297,6 @@
 									)}
 								>
 									Custom
-=======
-									<Checkbox
-										checked={checkedStatus.namespaces[ns]}
-										onChange={e => handleNamespaceSyncAll(ns, e.target.checked)}
-										onClick={e => e.stopPropagation()}
-										className="mr-2"
-									/>
-									<span className="font-semibold">{ns}</span>
-									<span className="ml-auto">
-										{openNamespaces[ns] ? (
-											<CaretDownIcon
-												className="size-4"
-												weight="fill"
-											/>
-										) : (
-											<CaretRightIcon
-												className="size-4"
-												weight="fill"
-											/>
-										)}
-									</span>
->>>>>>> b92a3aaf
 								</div>
 							</div>
 						</div>
