import {
	useEffect,
	useState,
	useRef,
	useCallback,
	useMemo,
	useLayoutEffect,
} from "react"
import clsx from "clsx"
import { useParams, useNavigate, Link, useSearchParams } from "react-router-dom"
import { Input, Spin, Button, Tooltip, message } from "antd"
import {
	ArrowLeftIcon,
	ArrowRightIcon,
	ArrowsClockwiseIcon,
	DownloadIcon,
} from "@phosphor-icons/react"
import { Virtuoso, type VirtuosoHandle } from "react-virtuoso"

import { useAppStore } from "../../../store"
import {
	getConnectorImage,
	getLogLevelClass,
	getLogTextColor,
} from "../../../utils/utils"
import { LOGS_CONFIG } from "../../../utils/constants"
import { TaskLogEntry } from "../../../types"
import { jobService } from "../../../api/services/jobService"

const INITIAL_SCROLL_TIMEOUT = 100 // Timeout in ms for initial scroll to bottom

const JobLogs: React.FC = () => {
	const { jobId, historyId } = useParams<{
		jobId: string
		historyId: string
	}>()
	const [searchParams] = useSearchParams()
	const filePath = searchParams.get("file")
	const isTaskLog = Boolean(filePath)

	const navigate = useNavigate()
	const [searchText, setSearchText] = useState("")
	const [showOnlyErrors, setShowOnlyErrors] = useState(false)
	const { Search } = Input

	const [firstItemIndex, setFirstItemIndex] = useState<number>(
		LOGS_CONFIG.VIRTUAL_LIST_START_INDEX,
	)
	const virtuosoRef = useRef<VirtuosoHandle | null>(null)

	const hasPerformedInitialScroll = useRef(false)
	const isFetchingOlderRef = useRef(false)
	const previousLogCountRef = useRef(0)

	const {
		selectedJob: job,
		taskLogs,
		isLoadingTaskLogs,
		isLoadingOlderLogs,
		isLoadingNewerLogs,
		taskLogsHasMoreOlder,
		taskLogsHasMoreNewer,
		taskLogsError,
<<<<<<< HEAD
		fetchTaskLogs,
		fetchSelectedJob,
=======
		fetchInitialTaskLogs,
		fetchOlderTaskLogs,
		fetchNewerTaskLogs,
		fetchJobs,
>>>>>>> f8849723
	} = useAppStore()

	const filteredLogs = useMemo(() => {
		const search = searchText.toLowerCase()

		return taskLogs?.filter(log => {
			if (!log) {
				return false
			}

			const lowerMessage = log.message.toLowerCase()
			const lowerLevel = log.level.toLowerCase()

			const matchesSearch =
				lowerMessage.includes(search) || lowerLevel.includes(search)

			if (showOnlyErrors) {
				return (
					matchesSearch &&
					(lowerMessage.includes("error") ||
						lowerLevel.includes("error") ||
						lowerLevel.includes("fatal"))
				)
			}

			return matchesSearch
		})
	}, [taskLogs, searchText, showOnlyErrors])

	const isFiltering = useMemo(
		() => Boolean(searchText.trim().length) || showOnlyErrors,
		[searchText, showOnlyErrors],
	)

	useEffect(() => {
<<<<<<< HEAD
		if (jobId) {
			if (isTaskLog && filePath) {
				fetchTaskLogs(jobId, historyId || "1", filePath)
			}
		}
	}, [jobId, historyId, filePath, isTaskLog, fetchTaskLogs])
=======
		if (!jobs.length) {
			fetchJobs()
		}
	}, [fetchJobs])

	const handleDownloadLogs = () => {
		if (!jobId || !filePath) return
		jobService.downloadTaskLogs(jobId, filePath)
		message.success("Downloading logs...")
	}

	// Fetch initial batch of task logs (or refetch after filters are cleared),
	useEffect(() => {
		if (!jobId || !isTaskLog || !filePath || isFiltering) {
			return
		}

		setFirstItemIndex(LOGS_CONFIG.VIRTUAL_LIST_START_INDEX)
		hasPerformedInitialScroll.current = false
		isFetchingOlderRef.current = false
		previousLogCountRef.current = 0

		fetchInitialTaskLogs(jobId, historyId || "1", filePath)
	}, [jobId, isTaskLog, filePath, historyId, isFiltering, fetchInitialTaskLogs])
>>>>>>> f8849723

	useEffect(() => {
		if (!jobId) {
			navigate("/jobs")
			return
		}
		fetchSelectedJob(jobId)
	}, [jobId])

	// Handle Scroll Position & Index Shifting synchronously to prevent visual jumping
	useLayoutEffect(() => {
		const currentCount = filteredLogs?.length || 0
		const prevCount = previousLogCountRef.current

		if (currentCount === 0 || prevCount === 0) {
			previousLogCountRef.current = currentCount
			return
		}

		const diff = currentCount - prevCount

		// CASE 1: PREPEND (Standard Scroll Up)
		// We added items to the top. Shift the virtual index backward
		// to anchor the user's view to the same specific log line.
		if (diff > 0 && isFetchingOlderRef.current) {
			setFirstItemIndex(prev => prev - diff)
			isFetchingOlderRef.current = false
		}
		// CASE 2: MEMORY RESET (Limit Reached)
		// The list shrank because we dropped newer logs to save memory.
		// Jump to the last item of this new batch.
		else if (diff < 0 && isFetchingOlderRef.current) {
			requestAnimationFrame(() => {
				virtuosoRef.current?.scrollToIndex({
					index: currentCount - 1,
				})
			})

			setFirstItemIndex(LOGS_CONFIG.VIRTUAL_LIST_START_INDEX - currentCount)
			isFetchingOlderRef.current = false
		}

		previousLogCountRef.current = currentCount
	}, [filteredLogs?.length])

	// Initial Scroll to Bottom
	useEffect(() => {
		if (
			!isLoadingTaskLogs &&
			filteredLogs?.length > 0 &&
			!hasPerformedInitialScroll.current
		) {
			const timeoutId = setTimeout(() => {
				virtuosoRef.current?.scrollToIndex({
					index: filteredLogs.length - 1,
					align: "end",
				})
				hasPerformedInitialScroll.current = true
			}, INITIAL_SCROLL_TIMEOUT)

			return () => {
				clearTimeout(timeoutId)
			}
		}
	}, [isLoadingTaskLogs, filteredLogs?.length])

	const handleStartReached = useCallback(() => {
		if (
			isFiltering ||
			isLoadingOlderLogs ||
			!taskLogsHasMoreOlder ||
			!filteredLogs ||
			filteredLogs.length === 0
		)
			return

		isFetchingOlderRef.current = true

		if (jobId && filePath) {
			fetchOlderTaskLogs(jobId, historyId || "1", filePath)
		}
	}, [
		isFiltering,
		isLoadingOlderLogs,
		taskLogsHasMoreOlder,
		filteredLogs?.length,
		jobId,
		filePath,
		historyId,
		fetchOlderTaskLogs,
	])

	const handleEndReached = useCallback(() => {
		if (isFiltering || isLoadingNewerLogs || !taskLogsHasMoreNewer) return

		if (jobId && filePath) {
			fetchNewerTaskLogs(jobId, historyId || "1", filePath)
		}
	}, [
		isFiltering,
		isLoadingNewerLogs,
		taskLogsHasMoreNewer,
		jobId,
		filePath,
		historyId,
		fetchNewerTaskLogs,
	])

	const handleRefresh = () => {
		if (isTaskLog && filePath && jobId) {
			hasPerformedInitialScroll.current = false
			setFirstItemIndex(LOGS_CONFIG.VIRTUAL_LIST_START_INDEX)
			fetchInitialTaskLogs(jobId, historyId || "1", filePath)
		}
	}

	if (taskLogsError) {
		return (
			<div className="p-6">
				<Button
					onClick={handleRefresh}
					className="mt-4"
				>
					Retry
				</Button>
			</div>
		)
	}

	return (
		<div className="flex h-screen flex-col">
			<div className="mb-3 flex items-center justify-between px-6 pt-3">
				<div>
					<div className="mb-2 flex items-center">
						<div className="flex items-center gap-2">
							<div>
								<Link
									to={`/jobs/${jobId}/history`}
									className="flex items-center gap-2 p-1.5 hover:rounded-md hover:bg-gray-100 hover:text-black"
								>
									<ArrowLeftIcon className="size-5" />
								</Link>
							</div>
							<div className="flex flex-col items-start">
								<div className="text-2xl font-bold">
									{job?.name || "Jobname"}{" "}
								</div>
							</div>
						</div>
					</div>
				</div>

				<div className="flex items-center gap-2">
					{job?.source && (
						<img
							src={getConnectorImage(job.source.type)}
							alt="Source"
							className="size-7"
						/>
					)}
					<span className="text-gray-500">{"--------------▶"}</span>
					{job?.destination && (
						<img
							src={getConnectorImage(job.destination.type)}
							alt="Destination"
							className="size-7"
						/>
					)}
				</div>
			</div>

			<div className="flex flex-1 flex-col overflow-hidden border-t border-gray-200 p-6">
				<h2 className="mb-4 text-xl font-bold">Logs</h2>

				<div className="mb-4 flex items-center gap-3">
					<Search
						placeholder="Search Logs"
						allowClear
						className="w-1/4"
						value={searchText}
						onChange={e => setSearchText(e.target.value)}
					/>
					<Tooltip title="Click to refetch the logs">
						<Button
							icon={<ArrowsClockwiseIcon size={16} />}
							onClick={handleRefresh}
							className="flex items-center"
						></Button>
					</Tooltip>
					<Button
						type={showOnlyErrors ? "primary" : "default"}
						onClick={() => setShowOnlyErrors(!showOnlyErrors)}
						className="flex items-center"
					>
						Errors
					</Button>
				</div>

				{isLoadingTaskLogs && !taskLogs.length ? (
					<div className="flex items-center justify-center p-12">
						<Spin size="large" />
					</div>
				) : (
					<div
						className={clsx(
							"h-full rounded-xl bg-white",
							filteredLogs?.length && "border",
						)}
					>
						{!filteredLogs || filteredLogs.length === 0 ? (
							<div className="flex h-full items-center justify-center p-4 text-sm text-gray-500">
								No logs found
							</div>
						) : (
							<Virtuoso<TaskLogEntry>
								ref={virtuosoRef}
								data={filteredLogs}
								startReached={handleStartReached}
								endReached={handleEndReached}
								firstItemIndex={firstItemIndex}
								overscan={LOGS_CONFIG.OVERSCAN}
								followOutput={false}
								components={{
									Header: () =>
										isLoadingOlderLogs || isLoadingNewerLogs ? (
											<div className="flex justify-center bg-white/90 p-2 text-xs text-gray-500">
												<Spin size="small" />
												<span className="ml-2">Loading logs...</span>
											</div>
										) : null,
								}}
								itemContent={(_, log) => (log ? <JobLogRow log={log} /> : null)}
							/>
						)}
					</div>
				)}
			</div>

			<div className="flex justify-end gap-x-2 border-t border-gray-200 bg-white p-4">
				<Button
					type="default"
					className="font-extralight"
					onClick={handleDownloadLogs}
					disabled={!jobId || !filePath}
				>
					<DownloadIcon size={16} />
					Download Logs
				</Button>
				<Button
					type="primary"
					className="bg-primary font-extralight text-white"
					onClick={() => navigate(`/jobs/${jobId}/settings`)}
				>
					View job configurations
					<ArrowRightIcon size={16} />
				</Button>
			</div>
		</div>
	)
}

const JobLogRow: React.FC<{ log: TaskLogEntry }> = ({ log }) => (
	<div className="grid grid-cols-[8rem_6rem_6rem_minmax(0,1fr)] border-b border-gray-100">
		<div className="px-4 py-3 text-sm text-gray-500">{log.date}</div>
		<div className="px-4 py-3 text-sm text-gray-500">{log.time}</div>
		<div className="px-4 py-3 text-sm">
			<span
				className={clsx(
					"rounded-md px-2 py-[5px] text-xs capitalize",
					getLogLevelClass(log.level),
				)}
			>
				{log.level}
			</span>
		</div>
		<div className={clsx("px-4 py-3 text-sm", getLogTextColor(log.level))}>
			{log.message}
		</div>
	</div>
)

export default JobLogs<|MERGE_RESOLUTION|>--- conflicted
+++ resolved
@@ -61,15 +61,10 @@
 		taskLogsHasMoreOlder,
 		taskLogsHasMoreNewer,
 		taskLogsError,
-<<<<<<< HEAD
-		fetchTaskLogs,
-		fetchSelectedJob,
-=======
 		fetchInitialTaskLogs,
 		fetchOlderTaskLogs,
 		fetchNewerTaskLogs,
-		fetchJobs,
->>>>>>> f8849723
+		fetchSelectedJob,
 	} = useAppStore()
 
 	const filteredLogs = useMemo(() => {
@@ -104,26 +99,20 @@
 		[searchText, showOnlyErrors],
 	)
 
-	useEffect(() => {
-<<<<<<< HEAD
-		if (jobId) {
-			if (isTaskLog && filePath) {
-				fetchTaskLogs(jobId, historyId || "1", filePath)
-			}
-		}
-	}, [jobId, historyId, filePath, isTaskLog, fetchTaskLogs])
-=======
-		if (!jobs.length) {
-			fetchJobs()
-		}
-	}, [fetchJobs])
-
 	const handleDownloadLogs = () => {
 		if (!jobId || !filePath) return
 		jobService.downloadTaskLogs(jobId, filePath)
 		message.success("Downloading logs...")
 	}
 
+	useEffect(() => {
+		if (!jobId) {
+			navigate("/jobs")
+			return
+		}
+		fetchSelectedJob(jobId)
+	}, [jobId])
+
 	// Fetch initial batch of task logs (or refetch after filters are cleared),
 	useEffect(() => {
 		if (!jobId || !isTaskLog || !filePath || isFiltering) {
@@ -137,15 +126,6 @@
 
 		fetchInitialTaskLogs(jobId, historyId || "1", filePath)
 	}, [jobId, isTaskLog, filePath, historyId, isFiltering, fetchInitialTaskLogs])
->>>>>>> f8849723
-
-	useEffect(() => {
-		if (!jobId) {
-			navigate("/jobs")
-			return
-		}
-		fetchSelectedJob(jobId)
-	}, [jobId])
 
 	// Handle Scroll Position & Index Shifting synchronously to prevent visual jumping
 	useLayoutEffect(() => {
