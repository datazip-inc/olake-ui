--- conflicted
+++ resolved
@@ -27,22 +27,14 @@
 	getConnectorInLowerCase,
 	getSelectedStreams,
 	validateCronExpression,
-<<<<<<< HEAD
-} from "@utils/utils"
-=======
 	validateStreams,
 } from "../../../utils/utils"
->>>>>>> 49805bb5
 import {
 	DESTINATION_INTERNAL_TYPES,
 	JOB_CREATION_STEPS,
 	JOB_STEP_NUMBERS,
-<<<<<<< HEAD
-} from "@utils/constants"
-=======
 } from "../../../utils/constants"
 import ResetStreamsModal from "../../common/Modals/ResetStreamsModal"
->>>>>>> 49805bb5
 
 // Custom wrapper component for SourceEdit to use in job flow
 const JobSourceEdit = ({
