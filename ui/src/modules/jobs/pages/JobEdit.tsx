--- conflicted
+++ resolved
@@ -189,11 +189,7 @@
 
 		// Set source data from job
 		setSourceData({
-<<<<<<< HEAD
-			id: job.source.id?.toString(),
-=======
 			id: job.source.id,
->>>>>>> e4072e86
 			name: job.source.name,
 			type: job.source.type,
 			config: sourceConfig,
@@ -205,11 +201,7 @@
 
 		// Set destination data from job
 		setDestinationData({
-<<<<<<< HEAD
-			id: job.destination.id?.toString(),
-=======
 			id: job.destination.id,
->>>>>>> e4072e86
 			name: job.destination.name,
 			type: job.destination.type,
 			config: destConfig,
@@ -331,11 +323,7 @@
 		const jobUpdateRequestPayload: JobBase = {
 			name: jobName,
 			source: {
-<<<<<<< HEAD
-				id: job?.source.id,
-=======
 				...(sourceData?.id && { id: sourceData.id }),
->>>>>>> e4072e86
 				name: sourceData?.name || "",
 				type: getConnectorInLowerCase(sourceData?.type || ""),
 				config:
@@ -345,11 +333,7 @@
 				version: sourceData?.version || "",
 			},
 			destination: {
-<<<<<<< HEAD
-				id: job?.destination.id,
-=======
 				...(destinationData?.id && { id: destinationData.id }),
->>>>>>> e4072e86
 				name: destinationData?.name || "",
 				type: getConnectorInLowerCase(destinationData?.type || ""),
 				config:
