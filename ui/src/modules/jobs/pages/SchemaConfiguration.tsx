import React, { useEffect, useState, useMemo, useRef } from "react"
import { Input, Empty, Spin, Tooltip } from "antd"
import clsx from "clsx"

import { sourceService } from "../../../api"
import { useAppStore } from "../../../store"
import {
	IngestionMode,
	SchemaConfigurationProps,
	StreamData,
	SyncMode,
	StreamsDataStructure,
} from "../../../types"
import FilterButton from "../components/FilterButton"
import StepTitle from "../../common/components/StepTitle"
import StreamsCollapsibleList from "./streams/StreamsCollapsibleList"
import StreamConfiguration from "./streams/StreamConfiguration"
import {
	ArrowSquareOutIcon,
	InfoIcon,
	PencilSimpleIcon,
} from "@phosphor-icons/react"
import {
	DESTINATION_INTERNAL_TYPES,
	DESTINATATION_DATABASE_TOOLTIP_TEXT,
	STREAM_DEFAULTS,
} from "../../../utils/constants"
import { extractNamespaceFromDestination } from "../../../utils/destination-database"
import DestinationDatabaseModal from "../../common/Modals/DestinationDatabaseModal"
import { getStreamsDataFromSourceStreamsResponse } from "../utils/streams"

const STREAM_FILTERS = ["All tables", "Selected", "Not Selected"]

const SchemaConfiguration: React.FC<SchemaConfigurationProps> = ({
	setSelectedStreams,
	stepNumber = 3,
	stepTitle = "Streams Selection",
	useDirectForms = false,
	sourceName,
	sourceConnector,
	sourceVersion,
	sourceConfig,
	initialStreamsData,
	fromJobEditFlow = false,
	jobId = -1,
	destinationType,
	jobName,
	onLoadingChange,
}) => {
	const prevSourceConfig = useRef(sourceConfig)
	const {
		isClearDestinationStatusLoading,
		setShowDestinationDatabaseModal,
		ingestionMode,
		setIngestionMode,
	} = useAppStore()
	const [searchText, setSearchText] = useState("")
	const [selectedFilters, setSelectedFilters] = useState<string[]>([
		"All tables",
	])
	const [activeStreamKey, setActiveStreamKey] = useState<{
		name: string
		namespace: string
	} | null>(null)

	const [apiResponse, setApiResponse] = useState<StreamsDataStructure | null>(
		initialStreamsData || null,
	)

	// Derive activeStreamData from apiResponse to always get fresh data
	const activeStreamData = useMemo(() => {
		if (!activeStreamKey || !apiResponse?.streams) return null
		return (
			apiResponse.streams.find(
				s =>
					s.stream.name === activeStreamKey.name &&
					s.stream.namespace === activeStreamKey.namespace,
			) || null
		)
	}, [activeStreamKey, apiResponse?.streams])
	const [isStreamsLoading, setIsStreamsLoading] = useState(!initialStreamsData)
	// Store initial streams data for reference
	const [initialStreamsState, setInitialStreamsState] =
		useState(initialStreamsData)

	// Use ref to track if we've initialized to prevent double updates
	const initialized = useRef(false)

	const isStreamEnabled = (streamData: StreamData | null) => {
		if (streamData === null) return false

		const stream = apiResponse?.selected_streams[
			streamData.stream.namespace || ""
		]?.find(s => s.stream_name === streamData.stream.name)

		if (!stream) return false

		return !stream?.disabled
	}

	const isLoading = isStreamsLoading || isClearDestinationStatusLoading

	// Check if first stream has destination_database and compute values
	const { destinationDatabase, destinationDatabaseForModal } = useMemo(() => {
		if (!apiResponse?.streams || apiResponse.streams.length === 0) {
			return { destinationDatabase: null, destinationDatabaseForModal: null }
		}

		const firstStream = apiResponse.streams[0]
		const destDb = firstStream.stream?.destination_database

		if (!destDb) {
			return { destinationDatabase: null, destinationDatabaseForModal: null }
		}

		// If it's in "a:b" format
		if (destDb.includes(":")) {
			const parts = destDb.split(":")
			return {
				destinationDatabase: `${parts[0]}_${"${source_namespace}"}`, // For display
				destinationDatabaseForModal: parts[0], // For modal (just the prefix)
			}
		}

		// Otherwise use full value for both
		return {
			destinationDatabase: destDb,
			destinationDatabaseForModal: destDb,
		}
	}, [apiResponse?.streams])

	useEffect(() => {
		// Reset initialized ref when source config changes
		if (sourceConfig !== prevSourceConfig.current) {
			initialized.current = false
			prevSourceConfig.current = sourceConfig
		}

		if (
			initialStreamsData &&
			initialStreamsData.selected_streams &&
			Object.keys(initialStreamsData.selected_streams).length > 0
		) {
			setApiResponse(initialStreamsData)
			setSelectedStreams(initialStreamsData)
			setIsStreamsLoading(false)
			onLoadingChange?.(false)
			initialized.current = true

			return
		}

		const fetchSourceStreams = async () => {
			if (initialized.current) return

			onLoadingChange?.(true)
			setIsStreamsLoading(true)
			try {
				const response = await sourceService.getSourceStreams(
					sourceName,
					sourceConnector,
					sourceVersion,
					sourceConfig,
					jobName,
					fromJobEditFlow ? jobId : -1,
				)

				const streamsData: StreamsDataStructure =
<<<<<<< HEAD
					getStreamsDataFromGetSourceStreamsResponse(
						response,
						destinationType,
						sourceConnector,
					)
=======
					getStreamsDataFromSourceStreamsResponse(response)
>>>>>>> 398c9030

				setApiResponse(streamsData)
				setSelectedStreams(streamsData)
				setInitialStreamsState(streamsData)

				initialized.current = true
			} catch (error) {
				console.error("Error fetching source streams:", error)
			} finally {
				setIsStreamsLoading(false)
				onLoadingChange?.(false)
			}
		}

		if (!initialized.current && sourceConfig && sourceConnector) {
			fetchSourceStreams()
		}
	}, [
		sourceName,
		sourceConnector,
		sourceVersion,
		sourceConfig,
		initialStreamsData,
	])

	const handleStreamSyncModeChange = (
		streamName: string,
		namespace: string,
		newSyncMode: SyncMode,
		cursorField?: string,
	) => {
		setApiResponse(prev => {
			if (!prev) return prev

			const streamIndex = prev.streams.findIndex(
				s => s.stream.name === streamName && s.stream.namespace === namespace,
			)

			if (
				streamIndex !== -1 &&
				prev.streams[streamIndex].stream.sync_mode === newSyncMode &&
				(prev.streams[streamIndex].stream.cursor_field || "") ===
					(cursorField || "")
			) {
				return prev
			}

			const updated = { ...prev }

			if (streamIndex !== -1) {
				updated.streams = [...prev.streams]
				const nextStream = {
					...updated.streams[streamIndex],
					stream: {
						...updated.streams[streamIndex].stream,
						sync_mode: newSyncMode,
					},
				}

				if (cursorField !== undefined && newSyncMode === SyncMode.INCREMENTAL) {
					nextStream.stream.cursor_field = cursorField
				}
				if (newSyncMode !== SyncMode.INCREMENTAL) {
					delete nextStream.stream.cursor_field
				}

				updated.streams[streamIndex] = nextStream
			}

			return updated
		})

		setTimeout(() => {
			setApiResponse(current => {
				if (!current) return current

				const updatedData = {
					selected_streams: current.selected_streams,
					streams: current.streams,
				}
				setSelectedStreams(updatedData)
				return current
			})
		}, 0)
	}

	const handleNormalizationChange = (
		streamName: string,
		namespace: string,
		normalization: boolean,
	) => {
		setApiResponse(prev => {
			if (!prev) return prev

			const streamExistsInSelected = prev.selected_streams[namespace]?.some(
				s => s.stream_name === streamName,
			)

			if (!streamExistsInSelected) return prev

			const updatedSelectedStreams = {
				...prev.selected_streams,
				[namespace]: prev.selected_streams[namespace].map(s =>
					s.stream_name === streamName ? { ...s, normalization } : s,
				),
			}

			const updated = {
				...prev,
				selected_streams: updatedSelectedStreams,
			}

			setSelectedStreams(updated)
			return updated
		})
	}

	const handlePartitionRegexChange = (
		streamName: string,
		namespace: string,
		partitionRegex: string,
	) => {
		setApiResponse(prev => {
			if (!prev) return prev

			const streamExistsInSelected = prev.selected_streams[namespace]?.some(
				s => s.stream_name === streamName,
			)

			if (!streamExistsInSelected) return prev // Should not happen if UI is correct

			const updatedSelectedStreams = {
				...prev.selected_streams,
				[namespace]: prev.selected_streams[namespace].map(s =>
					s.stream_name === streamName
						? { ...s, partition_regex: partitionRegex }
						: s,
				),
			}

			const updated = {
				...prev,
				selected_streams: updatedSelectedStreams,
			}

			setSelectedStreams(updated)
			return updated
		})
	}

	const handleStreamSelect = (
		streamName: string,
		checked: boolean,
		namespace: string,
	) => {
		setApiResponse(prev => {
			if (!prev) return prev

			const updated = {
				...prev,
				selected_streams: { ...prev.selected_streams },
			}
			let changed = false

			const existingStream = updated.selected_streams[namespace]?.find(
				s => s.stream_name === streamName,
			)
			if (checked) {
				if (!updated.selected_streams[namespace]) {
					updated.selected_streams[namespace] = []
				}
				// TODO: remove this as this case will never get executed as we are already setting defaults in streams.ts
				if (!existingStream) {
					updated.selected_streams[namespace] = [
						...updated.selected_streams[namespace],
						{
							...STREAM_DEFAULTS,
							stream_name: streamName,
							disabled: false,
							append_mode: ingestionMode === IngestionMode.APPEND,
						},
					]
					changed = true
				} else if (existingStream.disabled) {
					updated.selected_streams[namespace] = updated.selected_streams[
						namespace
					].map(s =>
						s.stream_name === streamName ? { ...s, disabled: false } : s,
					)
					changed = true
				}
			} else {
				if (existingStream && !existingStream.disabled) {
					updated.selected_streams[namespace] = updated.selected_streams[
						namespace
					].map(s =>
						s.stream_name === streamName ? { ...s, disabled: true } : s,
					)
					changed = true
				}
			}
			return changed ? updated : prev
		})
		setTimeout(() => {
			setApiResponse(current => {
				if (!current) return current
				const updatedData = {
					selected_streams: current.selected_streams,
					streams: current.streams,
				}
				setSelectedStreams(updatedData)
				return current
			})
		}, 0)
	}

	const handleFullLoadFilterChange = (
		streamName: string,
		namespace: string,
		filterValue: string,
	) => {
		setApiResponse(prev => {
			if (!prev) return prev

			const streamExistsInSelected = prev.selected_streams[namespace]?.some(
				s => s.stream_name === streamName,
			)

			if (!streamExistsInSelected) return prev

			const updatedSelectedStreams = {
				...prev.selected_streams,
				[namespace]: prev.selected_streams[namespace].map(s => {
					if (s.stream_name === streamName) {
						if (filterValue === "") {
							// Remove the 'filter' if filterValue is empty
							const updatedStream = { ...s }
							delete updatedStream.filter
							return updatedStream
						} else {
							return { ...s, filter: filterValue }
						}
					}
					return s
				}),
			}

			const updated = {
				...prev,
				selected_streams: updatedSelectedStreams,
			}

			setSelectedStreams(updated)
			return updated
		})
	}

	const handleIngestionModeChange = (
		streamName: string,
		namespace: string,
		appendMode: boolean,
	) => {
		setApiResponse(prev => {
			if (!prev) return prev

			const streamExistsInSelected = prev.selected_streams[namespace]?.some(
				s => s.stream_name === streamName,
			)

			if (!streamExistsInSelected) return prev

			const updatedSelectedStreams = {
				...prev.selected_streams,
				[namespace]: prev.selected_streams[namespace].map(s =>
					s.stream_name === streamName ? { ...s, append_mode: appendMode } : s,
				),
			}

			const updated = {
				...prev,
				selected_streams: updatedSelectedStreams,
			}

			setSelectedStreams(updated)
			return updated
		})
	}

	const handleAllIngestionModeChange = (ingestionMode: IngestionMode) => {
		const appendMode = ingestionMode === IngestionMode.APPEND
		setIngestionMode(ingestionMode)
		setApiResponse(prev => {
			if (!prev) return prev

			// Update all streams with the same append mode
			const updateSelectedStreams = Object.fromEntries(
				Object.entries(prev.selected_streams).map(([namespace, streams]) => [
					namespace,
					streams.map(stream => ({
						...stream,
						append_mode: appendMode,
					})),
				]),
			)

			const updated = {
				...prev,
				selected_streams: updateSelectedStreams,
			}
			setSelectedStreams(updated)
			return updated
		})
	}

	const filteredStreams = useMemo(() => {
		if (!apiResponse?.streams) return []
		let tempFilteredStreams = [...apiResponse.streams]

		if (searchText) {
			tempFilteredStreams = tempFilteredStreams.filter(stream =>
				stream.stream.name.toLowerCase().includes(searchText.toLowerCase()),
			)
		}

		if (selectedFilters.includes("All tables")) {
			return tempFilteredStreams
		}

		const showSelected = selectedFilters.includes("Selected")
		const showNotSelected = selectedFilters.includes("Not Selected")

		return tempFilteredStreams.filter(stream => {
			const ns = stream.stream.namespace || ""
			const matchingSelectedStream = apiResponse.selected_streams[ns]?.find(
				s => s.stream_name === stream.stream.name,
			)
			const isSelected =
				matchingSelectedStream && !matchingSelectedStream?.disabled
			if (showSelected && showNotSelected) return true
			if (showSelected) return isSelected
			if (showNotSelected) return !isSelected
			return false
		})
	}, [apiResponse, searchText, selectedFilters])

	const groupedFilteredStreams = useMemo(() => {
		const grouped: { [namespace: string]: StreamData[] } = {}
		filteredStreams.forEach(stream => {
			const ns = stream.stream.namespace || ""
			if (!grouped[ns]) grouped[ns] = []
			grouped[ns].push(stream)
		})
		return grouped
	}, [filteredStreams])

	useEffect(() => {
		if (selectedFilters.length === 0) {
			setSelectedFilters(["All tables"])
		}
	}, [selectedFilters])

	// Handler for destination database modal save
	const handleDestinationDatabaseSave = (
		format: string,
		databaseName: string,
	) => {
		setApiResponse(prev => {
			if (!prev || prev.streams.length === 0) return prev

			// Check first stream to determine format for all streams
			const firstStreamDestDb = prev.streams[0].stream.destination_database
			const hasColonFormat =
				firstStreamDestDb && firstStreamDestDb.includes(":")

			const updatedStreams = prev.streams.map(stream => {
				const currentDestDb = stream.stream.destination_database
				const currentNamespace = stream.stream.namespace

				if (format === "dynamic") {
					// Dynamic format: preserve the suffix part
					if (hasColonFormat && currentDestDb) {
						// If format is "a:b", change to "c:b" (databaseName:suffix)
						const parts = currentDestDb.split(":")
						return {
							...stream,
							stream: {
								...stream.stream,
								destination_database: `${databaseName}:${parts[1]}`,
							},
						}
					} else {
						// If no ":", set to databaseName only
						// Find the stream in initial streams data to get its original namespace
						const initialStream = initialStreamsState?.streams.find(
							s =>
								s.stream.name === stream.stream.name &&
								s.stream.namespace === stream.stream.namespace,
						)

						// Get namespace from initial destination_database if it exists
						const namespace = extractNamespaceFromDestination(
							initialStream?.stream.destination_database,
							currentNamespace || "",
						)

						return {
							...stream,
							stream: {
								...stream.stream,
								destination_database: `${databaseName}:${namespace}`,
							},
						}
					}
				} else {
					// Custom format: set all to databaseName
					return {
						...stream,
						stream: {
							...stream.stream,
							destination_database: databaseName,
						},
					}
				}
			})

			const updated = {
				...prev,
				streams: updatedStreams,
			}

			// Update parent component
			setSelectedStreams(updated)

			return updated
		})
	}

	const { Search } = Input

	return (
		<div className="mb-4 p-6">
			{stepNumber && stepTitle && (
				<StepTitle
					stepNumber={stepNumber}
					stepTitle={stepTitle}
				/>
			)}

			<div className="mb-4 mr-4 flex justify-between gap-4">
				<div className="flex w-2/6 items-center">
					<Search
						placeholder="Search Streams"
						allowClear
						className="custom-search-input w-full"
						value={searchText}
						onChange={e => setSearchText(e.target.value)}
					/>
				</div>
				<div className="flex w-4/5 justify-between gap-2">
					{destinationDatabase && (
						<div className="flex w-1/2 items-center justify-start gap-1">
							<div className="group relative rounded-md border border-neutral-disabled bg-white p-2.5 shadow-sm transition-all duration-200">
								<div className="absolute -right-2 -top-2">
									<Tooltip title={DESTINATATION_DATABASE_TOOLTIP_TEXT}>
										<div className="rounded-full bg-white p-1 shadow-sm ring-1 ring-gray-100">
											<InfoIcon className="size-4 cursor-help text-primary" />
										</div>
									</Tooltip>
								</div>

								<div className="flex items-center">
									<div className="font-medium text-gray-700">
										{destinationType === DESTINATION_INTERNAL_TYPES.S3
											? "S3 Folder"
											: "Iceberg DB"}
									</div>

									<span className="px-1">:</span>

									<div className="text-gray-600">{destinationDatabase}</div>

									<div className="ml-1 flex items-center space-x-1 border-l border-gray-200 pl-1">
										<Tooltip
											title="Edit"
											placement="top"
										>
											<PencilSimpleIcon
												className="size-4 cursor-pointer text-gray-600 transition-colors hover:text-primary"
												onClick={() => setShowDestinationDatabaseModal(true)}
											/>
										</Tooltip>
										<Tooltip title="View Documentation">
											<a
												href="https://olake.io/docs/understanding/terminologies/olake#7-tablecolumn-normalization--destination-database-creation"
												target="_blank"
												rel="noopener noreferrer"
												className="flex items-center text-gray-600 transition-colors hover:text-primary"
											>
												<ArrowSquareOutIcon className="size-4" />
											</a>
										</Tooltip>
									</div>
								</div>
							</div>
						</div>
					)}
					<div
						className={clsx(
							"flex w-1/2 flex-wrap gap-2",
							destinationDatabase ? "justify-end" : "justify-start",
						)}
					>
						{STREAM_FILTERS.map(filter => (
							<FilterButton
								key={filter}
								filter={filter}
								selectedFilters={selectedFilters}
								setSelectedFilters={setSelectedFilters}
							/>
						))}
					</div>
				</div>
			</div>

			<div className={clsx("flex", !isLoading && "rounded-[4px] border")}>
				<div
					className={clsx(
						activeStreamData ? "w-1/2" : "w-full",
						"max-h-[calc(100vh-250px)] overflow-y-auto",
					)}
				>
					{!isLoading && apiResponse?.streams ? (
						<StreamsCollapsibleList
							groupedStreams={groupedFilteredStreams}
							selectedStreams={apiResponse.selected_streams}
							setActiveStreamData={(stream: StreamData) => {
								setActiveStreamKey({
									name: stream.stream.name,
									namespace: stream.stream.namespace || "",
								})
							}}
							activeStreamData={activeStreamData}
							onStreamSelect={handleStreamSelect}
							setSelectedStreams={(updatedSelectedStreams: any) => {
								if (!apiResponse) return

								// Construct the full data structure
								const fullData = {
									selected_streams: updatedSelectedStreams,
									streams: apiResponse.streams,
								}

								// Pass it to the parent component
								setSelectedStreams(fullData as StreamsDataStructure)
							}}
							onIngestionModeChange={handleAllIngestionModeChange}
							sourceType={sourceConnector}
							destinationType={destinationType}
						/>
					) : isLoading ? (
						<div className="flex h-[calc(100vh-250px)] items-center justify-center">
							<Spin size="large"></Spin>
						</div>
					) : (
						<Empty className="flex h-full flex-col items-center justify-center" />
					)}
				</div>

				<div
					className={clsx(
						"sticky top-0 flex w-1/2 flex-col rounded-[4px] bg-white p-4 transition-all duration-150 ease-linear",
						!isLoading && "border-l",
					)}
				>
					{activeStreamData ? (
						<StreamConfiguration
							stream={activeStreamData}
							onUpdate={() => {
								// Update the stream config in the local state
								// Implementation will be added later if needed
							}}
							onSyncModeChange={(
								streamName: string,
								namespace: string,
								syncMode: SyncMode,
								cursorField?: string,
							) => {
								handleStreamSyncModeChange(
									streamName,
									namespace,
									syncMode,
									cursorField,
								)
							}}
							useDirectForms={useDirectForms}
							isSelected={isStreamEnabled(activeStreamData)}
							initialNormalization={
								apiResponse?.selected_streams[
									activeStreamData.stream.namespace || ""
								]?.find(s => s.stream_name === activeStreamData.stream.name)
									?.normalization || false
							}
							onNormalizationChange={handleNormalizationChange}
							initialPartitionRegex={
								apiResponse?.selected_streams[
									activeStreamData.stream.namespace || ""
								]?.find(s => s.stream_name === activeStreamData.stream.name)
									?.partition_regex || ""
							}
							onPartitionRegexChange={handlePartitionRegexChange}
							initialFullLoadFilter={
								apiResponse?.selected_streams[
									activeStreamData.stream.namespace || ""
								]?.find(s => s.stream_name === activeStreamData.stream.name)
									?.filter || ""
							}
							onFullLoadFilterChange={handleFullLoadFilterChange}
							fromJobEditFlow={fromJobEditFlow}
							initialSelectedStreams={apiResponse || undefined}
							destinationType={destinationType}
							onIngestionModeChange={handleIngestionModeChange}
							sourceType={sourceConnector}
						/>
					) : null}
				</div>
			</div>

			{/* Destination Database Modal */}
			<DestinationDatabaseModal
				destinationType={destinationType || ""}
				destinationDatabase={destinationDatabaseForModal}
				allStreams={apiResponse}
				onSave={handleDestinationDatabaseSave}
				originalDatabase={destinationDatabase || ""}
				initialStreams={initialStreamsState || null}
			/>
		</div>
	)
}

export default SchemaConfiguration<|MERGE_RESOLUTION|>--- conflicted
+++ resolved
@@ -166,15 +166,11 @@
 				)
 
 				const streamsData: StreamsDataStructure =
-<<<<<<< HEAD
-					getStreamsDataFromGetSourceStreamsResponse(
+					getStreamsDataFromSourceStreamsResponse(
 						response,
 						destinationType,
 						sourceConnector,
 					)
-=======
-					getStreamsDataFromSourceStreamsResponse(response)
->>>>>>> 398c9030
 
 				setApiResponse(streamsData)
 				setSelectedStreams(streamsData)
