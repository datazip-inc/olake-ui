import React, { useEffect, useState, useMemo, useRef } from "react"
import { Input, Empty, Spin, Tooltip } from "antd"
import clsx from "clsx"

import { sourceService } from "../../../api"
import { useAppStore } from "../../../store"
import {
	CombinedStreamsData,
	IngestionMode,
	SchemaConfigurationProps,
	SelectedStream,
	StreamData,
	SyncMode,
} from "../../../types"
import FilterButton from "../components/FilterButton"
import StepTitle from "../../common/components/StepTitle"
import StreamsCollapsibleList from "./streams/StreamsCollapsibleList"
import StreamConfiguration from "./streams/StreamConfiguration"
import {
	ArrowSquareOutIcon,
	InfoIcon,
	PencilSimpleIcon,
} from "@phosphor-icons/react"
import {
	DESTINATION_INTERNAL_TYPES,
	DESTINATATION_DATABASE_TOOLTIP_TEXT,
} from "../../../utils/constants"
import { extractNamespaceFromDestination } from "../../../utils/destination-database"
import DestinationDatabaseModal from "../../common/Modals/DestinationDatabaseModal"
import clsx from "clsx"

const STREAM_FILTERS = ["All tables", "Selected", "Not Selected"]

const SchemaConfiguration: React.FC<SchemaConfigurationProps> = ({
	setSelectedStreams,
	stepNumber = 3,
	stepTitle = "Streams Selection",
	useDirectForms = false,
	sourceName,
	sourceConnector,
	sourceVersion,
	sourceConfig,
	initialStreamsData,
	fromJobEditFlow = false,
	jobId = -1,
	destinationType,
	jobName,
	onLoadingChange,
}) => {
	const prevSourceConfig = useRef(sourceConfig)
	const {
		isClearDestinationStatusLoading,
		setShowDestinationDatabaseModal,
		ingestionMode,
		setIngestionMode,
	} = useAppStore()
	const [searchText, setSearchText] = useState("")
	const [selectedFilters, setSelectedFilters] = useState<string[]>([
		"All tables",
	])
	const [activeStreamData, setActiveStreamData] = useState<StreamData | null>(
		null,
	)

	const [apiResponse, setApiResponse] = useState<{
		selected_streams: {
			[namespace: string]: SelectedStream[]
		}
		streams: StreamData[]
	} | null>(initialStreamsData || null)
	const [isStreamsLoading, setIsStreamsLoading] = useState(!initialStreamsData)
	// Store initial streams data for reference
	const [initialStreamsState, setInitialStreamsState] =
		useState(initialStreamsData)

	// Use ref to track if we've initialized to prevent double updates
	const initialized = useRef(false)

	const isStreamEnabled = (streamData: StreamData | null) => {
		if (streamData === null) return false

		const stream = apiResponse?.selected_streams[
			streamData.stream.namespace || ""
		]?.find(s => s.stream_name === streamData.stream.name)

		if (!stream) return false

		return !stream?.disabled
	}

	const isLoading = isStreamsLoading || isClearDestinationStatusLoading

	// Check if first stream has destination_database and compute values
	const { destinationDatabase, destinationDatabaseForModal } = useMemo(() => {
		if (!apiResponse?.streams || apiResponse.streams.length === 0) {
			return { destinationDatabase: null, destinationDatabaseForModal: null }
		}

		const firstStream = apiResponse.streams[0]
		const destDb = firstStream.stream?.destination_database

		if (!destDb) {
			return { destinationDatabase: null, destinationDatabaseForModal: null }
		}

		// If it's in "a:b" format
		if (destDb.includes(":")) {
			const parts = destDb.split(":")
			return {
				destinationDatabase: `${parts[0]}_${"${source_namespace}"}`, // For display
				destinationDatabaseForModal: parts[0], // For modal (just the prefix)
			}
		}

		// Otherwise use full value for both
		return {
			destinationDatabase: destDb,
			destinationDatabaseForModal: destDb,
		}
	}, [apiResponse?.streams])

	useEffect(() => {
		// Reset initialized ref when source config changes
		if (sourceConfig !== prevSourceConfig.current) {
			initialized.current = false
			prevSourceConfig.current = sourceConfig
		}

		if (
			initialStreamsData &&
			initialStreamsData.selected_streams &&
			Object.keys(initialStreamsData.selected_streams).length > 0
		) {
			setApiResponse(initialStreamsData)
			setSelectedStreams(initialStreamsData)
			setIsStreamsLoading(false)
			onLoadingChange?.(false)
			initialized.current = true

			// Select first stream if no stream is currently active
			if (!activeStreamData && initialStreamsData.streams.length > 0) {
				setActiveStreamData(initialStreamsData.streams[0])
			}
			return
		}

		const fetchSourceStreams = async () => {
			if (initialized.current) return

			onLoadingChange?.(true)
			setIsStreamsLoading(true)
			try {
				const response = await sourceService.getSourceStreams(
					sourceName,
					sourceConnector,
					sourceVersion,
					sourceConfig,
					jobName,
					fromJobEditFlow ? jobId : -1,
				)

				const rawApiResponse = response as any
				const processedResponseData: CombinedStreamsData = {
					streams: [],
					selected_streams: {},
				}

				if (rawApiResponse && Array.isArray(rawApiResponse.streams)) {
					processedResponseData.streams = rawApiResponse.streams
				}

				if (
					rawApiResponse &&
					typeof rawApiResponse.selected_streams === "object" &&
					rawApiResponse.selected_streams !== null &&
					!Array.isArray(rawApiResponse.selected_streams)
				) {
					for (const ns in rawApiResponse.selected_streams) {
						if (
							Object.prototype.hasOwnProperty.call(
								rawApiResponse.selected_streams,
								ns,
							) &&
							Array.isArray(rawApiResponse.selected_streams[ns])
						) {
							processedResponseData.selected_streams[ns] =
								rawApiResponse.selected_streams[ns]
						}
					}
				}

				processedResponseData.streams.forEach((stream: StreamData) => {
					const namespace = stream.stream.namespace || ""
					if (!processedResponseData.selected_streams[namespace]) {
						processedResponseData.selected_streams[namespace] = []
					}
				})

				setApiResponse(processedResponseData)
				setSelectedStreams(processedResponseData)
				setInitialStreamsState(processedResponseData)

				// Always select first stream if no stream is currently active
				if (processedResponseData.streams.length > 0 && !activeStreamData) {
					setActiveStreamData(processedResponseData.streams[0])
				}

				initialized.current = true
			} catch (error) {
				console.error("Error fetching source streams:", error)
			} finally {
				setIsStreamsLoading(false)
				onLoadingChange?.(false)
			}
		}

		if (!initialized.current && sourceConfig && sourceConnector) {
			fetchSourceStreams()
		}
	}, [
		sourceName,
		sourceConnector,
		sourceVersion,
		sourceConfig,
		initialStreamsData,
	])

	const handleStreamSyncModeChange = (
		streamName: string,
		namespace: string,
		newSyncMode: SyncMode,
	) => {
		setApiResponse(prev => {
			if (!prev) return prev

			const streamIndex = prev.streams.findIndex(
				s => s.stream.name === streamName && s.stream.namespace === namespace,
			)

			if (
				streamIndex !== -1 &&
				prev.streams[streamIndex].stream.sync_mode === newSyncMode
			) {
				return prev
			}

			const updated = { ...prev }

			if (streamIndex !== -1) {
				updated.streams = [...prev.streams]
				updated.streams[streamIndex] = {
					...updated.streams[streamIndex],
					stream: {
						...updated.streams[streamIndex].stream,
						sync_mode: newSyncMode,
					},
				}
			}

			return updated
		})

		setTimeout(() => {
			setApiResponse(current => {
				if (!current) return current

				const updatedData = {
					selected_streams: current.selected_streams,
					streams: current.streams,
				}
				setSelectedStreams(updatedData)
				return current
			})
		}, 0)
	}

	const handleNormalizationChange = (
		streamName: string,
		namespace: string,
		normalization: boolean,
	) => {
		setApiResponse(prev => {
			if (!prev) return prev

			const streamExistsInSelected = prev.selected_streams[namespace]?.some(
				s => s.stream_name === streamName,
			)

			if (!streamExistsInSelected) return prev

			const updatedSelectedStreams = {
				...prev.selected_streams,
				[namespace]: prev.selected_streams[namespace].map(s =>
					s.stream_name === streamName ? { ...s, normalization } : s,
				),
			}

			const updated = {
				...prev,
				selected_streams: updatedSelectedStreams,
			}

			setSelectedStreams(updated)
			return updated
		})
	}

	const handlePartitionRegexChange = (
		streamName: string,
		namespace: string,
		partitionRegex: string,
	) => {
		setApiResponse(prev => {
			if (!prev) return prev

			const streamExistsInSelected = prev.selected_streams[namespace]?.some(
				s => s.stream_name === streamName,
			)

			if (!streamExistsInSelected) return prev // Should not happen if UI is correct

			const updatedSelectedStreams = {
				...prev.selected_streams,
				[namespace]: prev.selected_streams[namespace].map(s =>
					s.stream_name === streamName
						? { ...s, partition_regex: partitionRegex }
						: s,
				),
			}

			const updated = {
				...prev,
				selected_streams: updatedSelectedStreams,
			}

			setSelectedStreams(updated)
			return updated
		})
	}

	const handleStreamSelect = (
		streamName: string,
		checked: boolean,
		namespace: string,
	) => {
		setApiResponse(prev => {
			if (!prev) return prev

			const updated = {
				...prev,
				selected_streams: { ...prev.selected_streams },
			}
			let changed = false

			const existingStream = updated.selected_streams[namespace]?.find(
				s => s.stream_name === streamName,
			)
			if (checked) {
				if (!updated.selected_streams[namespace]) {
					updated.selected_streams[namespace] = []
				}
				if (!existingStream) {
					updated.selected_streams[namespace] = [
						...updated.selected_streams[namespace],
						{
							stream_name: streamName,
							partition_regex: "",
							normalization: false,
							filter: "",
							disabled: false,
							append_mode: ingestionMode === IngestionMode.APPEND,
						},
					]
					changed = true
				} else if (existingStream.disabled) {
					updated.selected_streams[namespace] = updated.selected_streams[
						namespace
					].map(s =>
						s.stream_name === streamName ? { ...s, disabled: false } : s,
					)
					changed = true
				}
			} else {
				if (existingStream && !existingStream.disabled) {
					updated.selected_streams[namespace] = updated.selected_streams[
						namespace
					].map(s =>
						s.stream_name === streamName ? { ...s, disabled: true } : s,
					)
					changed = true
				}
			}
			return changed ? updated : prev
		})
		setTimeout(() => {
			setApiResponse(current => {
				if (!current) return current
				const updatedData = {
					selected_streams: current.selected_streams,
					streams: current.streams,
				}
				setSelectedStreams(updatedData)
				return current
			})
		}, 0)
	}

	const handleFullLoadFilterChange = (
		streamName: string,
		namespace: string,
		filterValue: string,
	) => {
		setApiResponse(prev => {
			if (!prev) return prev

			const streamExistsInSelected = prev.selected_streams[namespace]?.some(
				s => s.stream_name === streamName,
			)

			if (!streamExistsInSelected) return prev

			const updatedSelectedStreams = {
				...prev.selected_streams,
				[namespace]: prev.selected_streams[namespace].map(s => {
					if (s.stream_name === streamName) {
						if (filterValue === "") {
							// Remove the 'filter' if filterValue is empty
							const updatedStream = { ...s }
							delete updatedStream.filter
							return updatedStream
						} else {
							return { ...s, filter: filterValue }
						}
					}
					return s
				}),
			}

			const updated = {
				...prev,
				selected_streams: updatedSelectedStreams,
			}

			setSelectedStreams(updated)
			return updated
		})
	}

	const handleIngestionModeChange = (
		streamName: string,
		namespace: string,
		appendMode: boolean,
	) => {
		setApiResponse(prev => {
			if (!prev) return prev

			const streamExistsInSelected = prev.selected_streams[namespace]?.some(
				s => s.stream_name === streamName,
			)

			if (!streamExistsInSelected) return prev

			const updatedSelectedStreams = {
				...prev.selected_streams,
				[namespace]: prev.selected_streams[namespace].map(s =>
					s.stream_name === streamName ? { ...s, append_mode: appendMode } : s,
				),
			}

			const updated = {
				...prev,
				selected_streams: updatedSelectedStreams,
			}

			setSelectedStreams(updated)
			return updated
		})
	}

	const handleAllIngestionModeChange = (ingestionMode: IngestionMode) => {
		const appendMode = ingestionMode === IngestionMode.APPEND
		setIngestionMode(ingestionMode)
		setApiResponse(prev => {
			if (!prev) return prev

			// Update all streams with the same append mode
			const updateSelectedStreams = Object.fromEntries(
				Object.entries(prev.selected_streams).map(([namespace, streams]) => [
					namespace,
					streams.map(stream => ({
						...stream,
						append_mode: appendMode,
					})),
				]),
			)

			const updated = {
				...prev,
				selected_streams: updateSelectedStreams,
			}
			setSelectedStreams(updated)
			return updated
		})
	}

	const filteredStreams = useMemo(() => {
		if (!apiResponse?.streams) return []
		let tempFilteredStreams = [...apiResponse.streams]

		if (searchText) {
			tempFilteredStreams = tempFilteredStreams.filter(stream =>
				stream.stream.name.toLowerCase().includes(searchText.toLowerCase()),
			)
		}

		if (selectedFilters.includes("All tables")) {
			return tempFilteredStreams
		}

		const showSelected = selectedFilters.includes("Selected")
		const showNotSelected = selectedFilters.includes("Not Selected")

		return tempFilteredStreams.filter(stream => {
			const ns = stream.stream.namespace || ""
			const matchingSelectedStream = apiResponse.selected_streams[ns]?.find(
				s => s.stream_name === stream.stream.name,
			)
			const isSelected =
				matchingSelectedStream && !matchingSelectedStream?.disabled
			if (showSelected && showNotSelected) return true
			if (showSelected) return isSelected
			if (showNotSelected) return !isSelected
			return false
		})
	}, [apiResponse, searchText, selectedFilters])

	const groupedFilteredStreams = useMemo(() => {
		const grouped: { [namespace: string]: StreamData[] } = {}
		filteredStreams.forEach(stream => {
			const ns = stream.stream.namespace || ""
			if (!grouped[ns]) grouped[ns] = []
			grouped[ns].push(stream)
		})
		return grouped
	}, [filteredStreams])

	useEffect(() => {
		if (selectedFilters.length === 0) {
			setSelectedFilters(["All tables"])
		}
	}, [selectedFilters])

	// Handler for destination database modal save
	const handleDestinationDatabaseSave = (
		format: string,
		databaseName: string,
	) => {
		setApiResponse(prev => {
			if (!prev || prev.streams.length === 0) return prev

			// Check first stream to determine format for all streams
			const firstStreamDestDb = prev.streams[0].stream.destination_database
			const hasColonFormat =
				firstStreamDestDb && firstStreamDestDb.includes(":")

			const updatedStreams = prev.streams.map(stream => {
				const currentDestDb = stream.stream.destination_database
				const currentNamespace = stream.stream.namespace

				if (format === "dynamic") {
					// Dynamic format: preserve the suffix part
					if (hasColonFormat && currentDestDb) {
						// If format is "a:b", change to "c:b" (databaseName:suffix)
						const parts = currentDestDb.split(":")
						return {
							...stream,
							stream: {
								...stream.stream,
								destination_database: `${databaseName}:${parts[1]}`,
							},
						}
					} else {
						// If no ":", set to databaseName only
						// Find the stream in initial streams data to get its original namespace
						const initialStream = initialStreamsState?.streams.find(
							s =>
								s.stream.name === stream.stream.name &&
								s.stream.namespace === stream.stream.namespace,
						)

						// Get namespace from initial destination_database if it exists
						const namespace = extractNamespaceFromDestination(
							initialStream?.stream.destination_database,
							currentNamespace || "",
						)

						return {
							...stream,
							stream: {
								...stream.stream,
								destination_database: `${databaseName}:${namespace}`,
							},
						}
					}
				} else {
					// Custom format: set all to databaseName
					return {
						...stream,
						stream: {
							...stream.stream,
							destination_database: databaseName,
						},
					}
				}
			})

			const updated = {
				...prev,
				streams: updatedStreams,
			}

			// Update parent component
			setSelectedStreams(updated)

			// Update activeStreamData with the updated stream data
			setActiveStreamData(currentActiveStream => {
				if (!currentActiveStream) return currentActiveStream

				// Find the updated version of the current active stream from updatedStreams
				const updatedActiveStream = updatedStreams.find(
					stream =>
						stream.stream.name === currentActiveStream.stream.name &&
						stream.stream.namespace === currentActiveStream.stream.namespace,
				)

				return updatedActiveStream || currentActiveStream
			})

			return updated
		})
	}

	const { Search } = Input

	return (
		<div className="mb-4 p-6">
			{stepNumber && stepTitle && (
				<StepTitle
					stepNumber={stepNumber}
					stepTitle={stepTitle}
				/>
			)}

			<div className="mb-4 mr-4 flex justify-between gap-4">
				<div className="flex w-2/6 items-center">
					<Search
						placeholder="Search Streams"
						allowClear
						className="custom-search-input w-full"
						value={searchText}
						onChange={e => setSearchText(e.target.value)}
					/>
				</div>
				<div className="flex w-4/5 justify-between gap-2">
					{destinationDatabase && (
						<div className="flex w-1/2 items-center justify-start gap-1">
<<<<<<< HEAD
							<div className="group relative rounded-md border border-neutral-disabled bg-white p-2.5 shadow-sm transition-all duration-200 hover:border-blue-200 hover:shadow-md">
=======
							<div
								className={clsx(
									"group relative rounded-md border border-neutral-disabled bg-white p-2.5 shadow-sm transition-all duration-200",
									fromJobEditFlow
										? "cursor-not-allowed bg-gray-50"
										: "hover:border-blue-200 hover:shadow-md",
								)}
							>
>>>>>>> 1a227db9
								<div className="absolute -right-2 -top-2">
									<Tooltip title={DESTINATATION_DATABASE_TOOLTIP_TEXT}>
										<div className="rounded-full bg-white p-1 shadow-sm ring-1 ring-gray-100">
											<InfoIcon className="size-4 cursor-help text-primary" />
										</div>
									</Tooltip>
								</div>

								<div className="flex items-center">
									<div className="font-medium text-gray-700">
										{destinationType === DESTINATION_INTERNAL_TYPES.S3
											? "S3 Folder"
											: "Iceberg DB"}
									</div>

									<span className="px-1">:</span>

									<div className="text-gray-600">{destinationDatabase}</div>

									<div className="ml-1 flex items-center space-x-1 border-l border-gray-200 pl-1">
										<Tooltip
											title="Edit"
											placement="top"
										>
											<PencilSimpleIcon
												className="size-4 cursor-pointer text-gray-600 transition-colors hover:text-primary"
												onClick={() => setShowDestinationDatabaseModal(true)}
											/>
										</Tooltip>
										<Tooltip title="View Documentation">
											<a
												href="https://olake.io/docs/understanding/terminologies/olake#7-tablecolumn-normalization--destination-database-creation"
												target="_blank"
												rel="noopener noreferrer"
												className="flex items-center text-gray-600 transition-colors hover:text-primary"
											>
												<ArrowSquareOutIcon className="size-4" />
											</a>
										</Tooltip>
									</div>
								</div>
							</div>
						</div>
					)}
					<div
						className={clsx(
							"flex w-1/2 flex-wrap gap-2",
<<<<<<< HEAD
							destinationDatabase ? "justify-end" : "justify-start"
=======
							destinationDatabase ? "justify-end" : "justify-start",
>>>>>>> 1a227db9
						)}
					>
						{STREAM_FILTERS.map(filter => (
							<FilterButton
								key={filter}
								filter={filter}
								selectedFilters={selectedFilters}
								setSelectedFilters={setSelectedFilters}
							/>
						))}
					</div>
				</div>
			</div>

			<div className={clsx("flex", !loading && "rounded-[4px] border")}>
				<div
					className={clsx(
<<<<<<< HEAD
						"max-h-[calc(100vh-250px)] overflow-y-auto",
						activeStreamData ? "w-1/2" : "w-full"
=======
						activeStreamData ? "w-1/2" : "w-full",
						"max-h-[calc(100vh-250px)] overflow-y-auto",
>>>>>>> 1a227db9
					)}
				>
					{!isLoading && apiResponse?.streams ? (
						<StreamsCollapsibleList
							groupedStreams={groupedFilteredStreams}
							selectedStreams={apiResponse.selected_streams}
							setActiveStreamData={setActiveStreamData}
							activeStreamData={activeStreamData}
							onStreamSelect={handleStreamSelect}
							setSelectedStreams={(updatedSelectedStreams: any) => {
								if (!apiResponse) return

								// Construct the full data structure
								const fullData = {
									selected_streams: updatedSelectedStreams,
									streams: apiResponse.streams,
								}

								// Pass it to the parent component
								setSelectedStreams(fullData as CombinedStreamsData)
							}}
							onIngestionModeChange={handleAllIngestionModeChange}
						/>
					) : isLoading ? (
						<div className="flex h-[calc(100vh-250px)] items-center justify-center">
							<Spin size="large"></Spin>
						</div>
					) : (
						<Empty className="flex h-full flex-col items-center justify-center" />
					)}
				</div>

				<div
					className={clsx(
<<<<<<< HEAD
						"sticky top-0 mx-4 flex w-1/2 flex-col rounded-xl bg-white p-4 transition-all duration-150 ease-linear",
						{ border: !isLoading }
=======
						"sticky top-0 flex w-1/2 flex-col rounded-[4px] bg-white p-4 transition-all duration-150 ease-linear",
						!loading && "border-l",
>>>>>>> 1a227db9
					)}
				>
					{activeStreamData ? (
						<StreamConfiguration
							stream={activeStreamData}
							onUpdate={() => {
								// Update the stream config in the local state
								// Implementation will be added later if needed
							}}
							onSyncModeChange={(
								streamName: string,
								namespace: string,
								syncMode: SyncMode,
							) => {
								handleStreamSyncModeChange(streamName, namespace, syncMode)
							}}
							useDirectForms={useDirectForms}
							isSelected={isStreamEnabled(activeStreamData)}
							initialNormalization={
								apiResponse?.selected_streams[
									activeStreamData.stream.namespace || ""
								]?.find(s => s.stream_name === activeStreamData.stream.name)
									?.normalization || false
							}
							onNormalizationChange={handleNormalizationChange}
							initialPartitionRegex={
								apiResponse?.selected_streams[
									activeStreamData.stream.namespace || ""
								]?.find(s => s.stream_name === activeStreamData.stream.name)
									?.partition_regex || ""
							}
							onPartitionRegexChange={handlePartitionRegexChange}
							initialFullLoadFilter={
								apiResponse?.selected_streams[
									activeStreamData.stream.namespace || ""
								]?.find(s => s.stream_name === activeStreamData.stream.name)
									?.filter || ""
							}
							onFullLoadFilterChange={handleFullLoadFilterChange}
							fromJobEditFlow={fromJobEditFlow}
							initialSelectedStreams={apiResponse || undefined}
							destinationType={destinationType}
							onIngestionModeChange={handleIngestionModeChange}
						/>
					) : null}
				</div>
			</div>

			{/* Destination Database Modal */}
			<DestinationDatabaseModal
				destinationType={destinationType || ""}
				destinationDatabase={destinationDatabaseForModal}
				allStreams={apiResponse}
				onSave={handleDestinationDatabaseSave}
				originalDatabase={destinationDatabase || ""}
				initialStreams={initialStreamsState || null}
			/>
		</div>
	)
}

export default SchemaConfiguration<|MERGE_RESOLUTION|>--- conflicted
+++ resolved
@@ -27,7 +27,6 @@
 } from "../../../utils/constants"
 import { extractNamespaceFromDestination } from "../../../utils/destination-database"
 import DestinationDatabaseModal from "../../common/Modals/DestinationDatabaseModal"
-import clsx from "clsx"
 
 const STREAM_FILTERS = ["All tables", "Selected", "Not Selected"]
 
@@ -664,9 +663,6 @@
 				<div className="flex w-4/5 justify-between gap-2">
 					{destinationDatabase && (
 						<div className="flex w-1/2 items-center justify-start gap-1">
-<<<<<<< HEAD
-							<div className="group relative rounded-md border border-neutral-disabled bg-white p-2.5 shadow-sm transition-all duration-200 hover:border-blue-200 hover:shadow-md">
-=======
 							<div
 								className={clsx(
 									"group relative rounded-md border border-neutral-disabled bg-white p-2.5 shadow-sm transition-all duration-200",
@@ -675,7 +671,6 @@
 										: "hover:border-blue-200 hover:shadow-md",
 								)}
 							>
->>>>>>> 1a227db9
 								<div className="absolute -right-2 -top-2">
 									<Tooltip title={DESTINATATION_DATABASE_TOOLTIP_TEXT}>
 										<div className="rounded-full bg-white p-1 shadow-sm ring-1 ring-gray-100">
@@ -723,11 +718,7 @@
 					<div
 						className={clsx(
 							"flex w-1/2 flex-wrap gap-2",
-<<<<<<< HEAD
-							destinationDatabase ? "justify-end" : "justify-start"
-=======
 							destinationDatabase ? "justify-end" : "justify-start",
->>>>>>> 1a227db9
 						)}
 					>
 						{STREAM_FILTERS.map(filter => (
@@ -742,16 +733,11 @@
 				</div>
 			</div>
 
-			<div className={clsx("flex", !loading && "rounded-[4px] border")}>
+			<div className={clsx("flex", !isLoading && "rounded-[4px] border")}>
 				<div
 					className={clsx(
-<<<<<<< HEAD
-						"max-h-[calc(100vh-250px)] overflow-y-auto",
-						activeStreamData ? "w-1/2" : "w-full"
-=======
 						activeStreamData ? "w-1/2" : "w-full",
 						"max-h-[calc(100vh-250px)] overflow-y-auto",
->>>>>>> 1a227db9
 					)}
 				>
 					{!isLoading && apiResponse?.streams ? (
@@ -786,13 +772,8 @@
 
 				<div
 					className={clsx(
-<<<<<<< HEAD
-						"sticky top-0 mx-4 flex w-1/2 flex-col rounded-xl bg-white p-4 transition-all duration-150 ease-linear",
-						{ border: !isLoading }
-=======
 						"sticky top-0 flex w-1/2 flex-col rounded-[4px] bg-white p-4 transition-all duration-150 ease-linear",
-						!loading && "border-l",
->>>>>>> 1a227db9
+						!isLoading && "border-l",
 					)}
 				>
 					{activeStreamData ? (
