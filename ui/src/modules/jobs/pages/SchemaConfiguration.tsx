--- conflicted
+++ resolved
@@ -63,7 +63,6 @@
 	// Use ref to track if we've initialized to prevent double updates
 	const initialized = useRef(false)
 
-<<<<<<< HEAD
 	const isStreamEnabled = (streamData: StreamData | null) => {
 		if (streamData === null) return false
 
@@ -75,7 +74,7 @@
 
 		return !stream?.disabled
 	}
-=======
+
 	// Check if first stream has destination_database and compute values
 	const { destinationDatabase, destinationDatabaseForModal } = useMemo(() => {
 		if (!apiResponse?.streams || apiResponse.streams.length === 0) {
@@ -104,7 +103,6 @@
 			destinationDatabaseForModal: destDb,
 		}
 	}, [apiResponse?.streams])
->>>>>>> 3c101dde
 
 	useEffect(() => {
 		// Reset initialized ref when source config changes
