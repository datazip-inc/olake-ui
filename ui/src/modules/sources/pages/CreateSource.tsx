import {
	useState,
	useEffect,
	forwardRef,
	useImperativeHandle,
	useRef,
} from "react"
import { Link, useNavigate } from "react-router-dom"
<<<<<<< HEAD
import { message, Select, Spin } from "antd"
import {
	ArrowLeftIcon,
	ArrowRightIcon,
=======
import { message, Select, Spin, Tooltip } from "antd"
import {
	ArrowLeftIcon,
	ArrowRightIcon,
	ArrowSquareOutIcon,
>>>>>>> f9cbdd7a
	InfoIcon,
	NotebookIcon,
} from "@phosphor-icons/react"
import Form from "@rjsf/antd"
import validator from "@rjsf/validator-ajv8"

import { useAppStore } from "../../../store"
import { sourceService } from "../../../api/services/sourceService"
import { SetupType, Source, CreateSourceProps } from "../../../types"
import {
	getConnectorLabel,
	handleSpecResponse,
	withAbortController,
} from "../../../utils/utils"
import {
	CONNECTOR_TYPES,
	OLAKE_LATEST_VERSION_URL,
	transformErrors,
} from "../../../utils/constants"
import EndpointTitle from "../../../utils/EndpointTitle"
import FormField from "../../../utils/FormField"
import DocumentationPanel from "../../common/components/DocumentationPanel"
import StepTitle from "../../common/components/StepTitle"
import { SetupTypeSelector } from "../../common/components/SetupTypeSelector"
import TestConnectionModal from "../../common/Modals/TestConnectionModal"
import TestConnectionSuccessModal from "../../common/Modals/TestConnectionSuccessModal"
import TestConnectionFailureModal from "../../common/Modals/TestConnectionFailureModal"
import EntitySavedModal from "../../common/Modals/EntitySavedModal"
import EntityCancelModal from "../../common/Modals/EntityCancelModal"
import connectorOptions from "../components/connectorOptions"
import { SETUP_TYPES } from "../../../utils/constants"
import ObjectFieldTemplate from "../../common/components/Form/ObjectFieldTemplate"
import CustomFieldTemplate from "../../common/components/Form/CustomFieldTemplate"
import ArrayFieldTemplate from "../../common/components/Form/ArrayFieldTemplate"
import { widgets } from "../../common/components/Form/widgets"

// Create ref handle interface
export interface CreateSourceHandle {
	validateSource: () => Promise<boolean>
}

const CreateSource = forwardRef<CreateSourceHandle, CreateSourceProps>(
	(
		{
			fromJobFlow = false,
			onComplete,
			stepNumber,
			stepTitle,
			initialFormData,
			initialName,
			initialConnector,
			initialVersion,
			onSourceNameChange,
			onConnectorChange,
			onFormDataChange,
			onVersionChange,
			docsMinimized = false,
			onDocsMinimizedChange,
		},
		ref,
	) => {
		const formRef = useRef<any>(null)
		const [setupType, setSetupType] = useState<SetupType>("new")
		const [connector, setConnector] = useState(initialConnector || "MongoDB")
		const [sourceName, setSourceName] = useState(initialName || "")
		const [selectedVersion, setSelectedVersion] = useState(initialVersion || "")
		const [versions, setVersions] = useState<string[]>([])
		const [loadingVersions, setLoadingVersions] = useState(false)
		const [formData, setFormData] = useState<any>({})
		const [schema, setSchema] = useState<any>(null)
		const [uiSchema, setUiSchema] = useState<any>(null)
		const [loading, setLoading] = useState(false)
		const [filteredSources, setFilteredSources] = useState<Source[]>([])
		const [sourceNameError, setSourceNameError] = useState<string | null>(null)
		const [existingSource, setExistingSource] = useState<string | null>(null)

		const navigate = useNavigate()

		const {
			sources,
			fetchSources,
			setShowEntitySavedModal,
			setShowTestingModal,
			setShowSuccessModal,
			setShowSourceCancelModal,
			addSource,
			setShowFailureModal,
			setSourceTestConnectionError,
		} = useAppStore()

		useEffect(() => {
			if (!sources.length) {
				fetchSources()
			}
		}, [sources.length, fetchSources])

		useEffect(() => {
			if (initialName) {
				setSourceName(initialName)
			}
		}, [initialName])

		useEffect(() => {
			if (initialFormData) {
				setFormData(initialFormData)
			}
		}, [initialFormData])

		useEffect(() => {
			if (setupType === SETUP_TYPES.EXISTING) {
				fetchSources()
				setFilteredSources(
					sources.filter(source => source.type === connector.toLowerCase()),
				)
			}
		}, [connector, setupType, fetchSources])

		const resetVersionState = () => {
			setVersions([])
			setSelectedVersion("")
			setSchema(null)
			if (onVersionChange) {
				onVersionChange("")
			}
		}

		useEffect(() => {
			if (
				initialVersion &&
				initialVersion !== "" &&
				initialConnector === connector
			) {
				setSelectedVersion(initialVersion)
			}
		}, [initialVersion, initialConnector, connector])

		useEffect(() => {
			const fetchVersions = async () => {
				setLoadingVersions(true)
				try {
					const response = await sourceService.getSourceVersions(
						connector.toLowerCase(),
					)
					if (response.data?.version) {
						setVersions(response.data.version)
						if (
							response.data.version.length > 0 &&
							(!initialVersion ||
								connector !== initialConnector ||
								initialVersion === "")
						) {
							let defaultVersion = response.data.version[0]
							if (
								connector.toLowerCase() === initialConnector &&
								initialVersion
							) {
								defaultVersion = initialVersion
							}
							setSelectedVersion(defaultVersion)
							if (onVersionChange) {
								onVersionChange(defaultVersion)
							}
						}
					} else {
						resetVersionState()
					}
				} catch (error) {
					resetVersionState()
					console.error("Error fetching versions:", error)
				} finally {
					setLoadingVersions(false)
				}
			}

			fetchVersions()
		}, [connector, initialConnector])

		useEffect(() => {
			if (!selectedVersion) {
				setSchema(null)
				return
			}

			if (setupType === SETUP_TYPES.EXISTING) return

			setLoading(true)
			return withAbortController(
				signal =>
					sourceService.getSourceSpec(connector, selectedVersion, signal),
				response =>
					handleSpecResponse(response, setSchema, setUiSchema, "source"),
				error => {
					setSchema({})
					setUiSchema({})
					console.error("Error fetching source spec:", error)
				},
				() => setLoading(false),
			)
		}, [connector, selectedVersion, setupType])

		useEffect(() => {
			if (initialConnector) {
				setConnector(getConnectorLabel(initialConnector))
			}
		}, [])

		const handleCancel = () => {
			setShowSourceCancelModal(true)
		}

		const validateSource = async (): Promise<boolean> => {
			try {
				if (setupType === SETUP_TYPES.NEW) {
					if (!sourceName.trim() && selectedVersion.trim() !== "") {
						setSourceNameError("Source name is required")
						message.error("Source name is required")
						return false
					} else {
						setSourceNameError(null)
					}

					if (selectedVersion.trim() === "") {
						message.error("No versions available")
						return false
					}

					// Use RJSF's built-in validation - validate returns validation state
					if (schema && formRef.current) {
						const validationResult = formRef.current.validateForm()
						return validationResult
					}
				}

				if (setupType === SETUP_TYPES.EXISTING) {
					if (sourceName.trim() === "") {
						message.error("Source name is required")
						return false
					} else {
						setSourceNameError(null)
					}
				}

				return true
			} catch (error) {
				console.error("Error validating source:", error)
				return false
			}
		}

		useImperativeHandle(ref, () => ({
			validateSource,
		}))

		const handleCreate = async () => {
			if (fromJobFlow) {
				return
			}
			const isValid = await validateSource()
			if (!isValid) return

			const newSourceData = {
				name: sourceName,
				type: connector.toLowerCase(),
				version: selectedVersion,
				config: JSON.stringify(formData),
			}

			try {
				setShowTestingModal(true)
				const testResult =
					await sourceService.testSourceConnection(newSourceData)
				setShowTestingModal(false)
				if (testResult.data?.status === "SUCCEEDED") {
					setShowSuccessModal(true)
					setTimeout(() => {
						setShowSuccessModal(false)
						addSource(newSourceData)
							.then(() => {
								setShowEntitySavedModal(true)
							})
							.catch(error => {
								console.error("Error adding source:", error)
							})
					}, 1000)
				} else {
					setSourceTestConnectionError(testResult.data?.message || "")
					setShowFailureModal(true)
				}
			} catch (error) {
				setShowTestingModal(false)
				console.error("Error testing connection:", error)
				navigate("/sources")
			}
		}

		const handleSourceNameChange = (e: React.ChangeEvent<HTMLInputElement>) => {
			const newName = e.target.value
			if (newName.length >= 1) {
				setSourceNameError(null)
			}
			setSourceName(newName)

			if (onSourceNameChange) {
				onSourceNameChange(newName)
			}
		}

		const handleConnectorChange = (value: string) => {
			setConnector(value)
			if (setupType === SETUP_TYPES.EXISTING) {
				setExistingSource(null)
				setSourceName("")
				onSourceNameChange?.("")
			}
			setSelectedVersion("")
			setFormData({})
			setSchema(null)

			// Parent callbacks
			onConnectorChange?.(value)
			onVersionChange?.("")
			onFormDataChange?.({})
		}

		const handleSetupTypeChange = (type: SetupType) => {
			setSetupType(type)
			setSourceName("")
			onSourceNameChange?.("")

			if (onDocsMinimizedChange) {
				if (type === SETUP_TYPES.EXISTING) {
					onDocsMinimizedChange(true) // Close doc panel
				} else if (type === SETUP_TYPES.NEW) {
					onDocsMinimizedChange(false)
				}
			}
			// Clear form data when switching to new source
			if (type === SETUP_TYPES.NEW) {
				setFormData({})
				setSchema(null)
				setConnector(CONNECTOR_TYPES.SOURCE_DEFAULT_CONNECTOR) // Reset to default connector
				setExistingSource(null)
				// Schema will be automatically fetched due to useEffect when connector changes
				if (onConnectorChange) onConnectorChange(CONNECTOR_TYPES.MONGODB)
				if (onFormDataChange) onFormDataChange({})
				if (onVersionChange) onVersionChange("")
			}
		}

		const handleExistingSourceSelect = (value: string) => {
			const selectedSource = sources.find(
				s => s.id.toString() === value.toString(),
			)

			if (selectedSource) {
				if (onSourceNameChange) {
					onSourceNameChange(selectedSource.name)
				}
				if (onConnectorChange) {
					onConnectorChange(selectedSource.type)
				}
				if (onVersionChange) {
					onVersionChange(selectedSource.version)
				}
				if (onFormDataChange) {
					onFormDataChange(selectedSource.config)
				}
				setExistingSource(value)
				setSourceName(selectedSource.name)
				setConnector(getConnectorLabel(selectedSource.type))
				setSelectedVersion(selectedSource.version)
			}
		}

		const handleVersionChange = (value: string) => {
			setSelectedVersion(value)
			if (onVersionChange) {
				onVersionChange(value)
			}
		}

		const handleToggleDocPanel = () => {
			if (onDocsMinimizedChange) {
				onDocsMinimizedChange(prev => !prev)
			}
		}

		const renderConnectorSelection = () => (
			<div className="w-1/2">
				<label className="mb-2 block text-sm font-medium text-gray-700">
					Connector:
				</label>
				<div className="flex items-center">
					<Select
						value={connector}
						onChange={handleConnectorChange}
						className={setupType === SETUP_TYPES.NEW ? "h-8 w-full" : "w-full"}
						options={connectorOptions}
						{...(setupType !== SETUP_TYPES.NEW
							? { style: { boxShadow: "0 1px 2px 0 rgba(0, 0, 0, 0.05)" } }
							: {})}
					/>
				</div>
			</div>
		)

		const renderNewSourceForm = () => (
			<div className="flex flex-col gap-6">
				<div className="flex w-full gap-6">
					{renderConnectorSelection()}

					<div className="w-1/2">
						<label className="mb-2 flex items-center gap-1 text-sm font-medium text-gray-700">
							OLake Version:
							<Tooltip title="Choose the OLake version for the source">
								<InfoIcon
									size={16}
									className="cursor-help text-slate-900"
								/>
							</Tooltip>
							<a
								href={OLAKE_LATEST_VERSION_URL}
								target="_blank"
								rel="noopener noreferrer"
								className="flex items-center text-primary hover:text-primary/80"
							>
								<ArrowSquareOutIcon className="size-4" />
							</a>
						</label>
						{loadingVersions ? (
							<div className="flex h-8 items-center justify-center">
								<Spin size="small" />
							</div>
						) : versions && versions.length > 0 ? (
							<>
								<Select
									value={selectedVersion}
									onChange={handleVersionChange}
									className="w-full"
									placeholder="Select version"
									options={versions.map(version => ({
										value: version,
										label: version,
									}))}
								/>
							</>
						) : (
							<div className="flex items-center gap-1 text-sm text-red-500">
								<InfoIcon />
								No versions available
							</div>
						)}
					</div>
				</div>

				<div className="w-1/2">
					<FormField
						label="Name of your source"
						required
						error={sourceNameError}
					>
						<input
							type="text"
							className={`h-8 w-full rounded-md border ${sourceNameError ? "border-red-500" : "border-gray-400"} px-3 py-2 text-sm shadow-sm focus:border-blue-500 focus:outline-none focus:ring-1 focus:ring-blue-500`}
							placeholder="Enter the name of your source"
							value={sourceName}
							onChange={handleSourceNameChange}
						/>
					</FormField>
				</div>
			</div>
		)

		const renderExistingSourceForm = () => (
			<div className="flex-start flex w-full gap-6">
				{renderConnectorSelection()}

				<div className="w-1/2">
					<label className="mb-2 block text-sm font-medium text-gray-700">
						Select existing source:
					</label>
					<Select
						placeholder="Select a source"
						className="w-full"
						onChange={handleExistingSourceSelect}
						value={existingSource}
						options={filteredSources.map(s => ({
							value: s.id,
							label: s.name,
						}))}
					/>
				</div>
			</div>
		)

		const renderSetupTypeSelector = () => (
			<SetupTypeSelector
				value={setupType as SetupType}
				onChange={handleSetupTypeChange}
				newLabel="Set up a new source"
				existingLabel="Use an existing source"
				fromJobFlow={fromJobFlow}
			/>
		)

		const renderSchemaForm = () =>
			setupType === SETUP_TYPES.NEW && (
				<>
					{loading ? (
						<div className="flex h-32 items-center justify-center">
							<Spin tip="Loading schema..." />
						</div>
					) : (
						schema && (
							<div className="mb-6 rounded-xl border border-gray-200 bg-white p-6 shadow-sm">
								<EndpointTitle title="Endpoint config" />
								<Form
									ref={formRef}
									schema={schema}
									templates={{
										ObjectFieldTemplate,
										FieldTemplate: CustomFieldTemplate,
										ArrayFieldTemplate,
										ButtonTemplates: {
											SubmitButton: () => null,
										},
									}}
									widgets={widgets}
									formData={formData}
									onChange={e => {
										setFormData(e.formData)
										if (onFormDataChange) onFormDataChange(e.formData)
									}}
									transformErrors={transformErrors}
									uiSchema={uiSchema}
									validator={validator}
									omitExtraData
									liveOmit
									showErrorList={false}
									onSubmit={handleCreate}
								/>
							</div>
						)
					)}
				</>
			)

		return (
			<div className={`flex h-screen`}>
				<div className="flex flex-1 flex-col">
					{!fromJobFlow && (
						<div className="flex items-center gap-2 border-b border-[#D9D9D9] px-6 py-4">
							<Link
								to={"/sources"}
								className="flex items-center gap-2 p-1.5 hover:rounded-md hover:bg-gray-100 hover:text-black"
							>
								<ArrowLeftIcon className="mr-1 size-5" />
							</Link>
							<div className="text-lg font-bold">Create source</div>
						</div>
					)}

					<div className="flex flex-1 overflow-hidden">
						<div className="flex flex-1 flex-col">
							<div className="flex-1 overflow-auto p-6 pt-0">
								{stepNumber && stepTitle && (
									<StepTitle
										stepNumber={stepNumber}
										stepTitle={stepTitle}
									/>
								)}
								<div className="mb-6 mt-2 rounded-xl border border-gray-200 bg-white p-6 shadow-sm">
									<div className="mb-6">
										<div className="mb-4 flex items-center gap-2 text-base font-medium">
											<NotebookIcon className="size-5" />
											Capture information
										</div>

										{renderSetupTypeSelector()}

										{setupType === SETUP_TYPES.NEW
											? renderNewSourceForm()
											: renderExistingSourceForm()}
									</div>
								</div>

								{renderSchemaForm()}
							</div>

							{/* Footer  */}
							{!fromJobFlow && (
								<div className="flex justify-between border-t border-gray-200 bg-white p-4 shadow-sm">
									<button
										onClick={handleCancel}
										className="ml-1 rounded-md border border-danger px-4 py-2 text-danger transition-colors duration-200 hover:bg-danger hover:text-white"
									>
										Cancel
									</button>
									<button
										className="mr-1 flex items-center justify-center gap-1 rounded-md bg-primary px-4 py-2 font-light text-white shadow-sm transition-colors duration-200 hover:bg-primary-600"
										onClick={() => {
											if (formRef.current) {
												formRef.current.submit()
											}
										}}
									>
										Create
										<ArrowRightIcon className="size-4 text-white" />
									</button>
								</div>
							)}
						</div>

						<DocumentationPanel
							docUrl={`https://olake.io/docs/connectors/${connector.toLowerCase()}`}
							isMinimized={docsMinimized}
							onToggle={handleToggleDocPanel}
							showResizer={true}
						/>
					</div>
				</div>

				<TestConnectionModal />
				<TestConnectionSuccessModal />
				<TestConnectionFailureModal fromSources={true} />
				<EntitySavedModal
					type="source"
					onComplete={onComplete}
					fromJobFlow={fromJobFlow || false}
					entityName={sourceName}
				/>
				<EntityCancelModal
					type="source"
					navigateTo={fromJobFlow ? "jobs/new" : "sources"}
				/>
			</div>
		)
	},
)

CreateSource.displayName = "CreateSource"

export default CreateSource<|MERGE_RESOLUTION|>--- conflicted
+++ resolved
@@ -6,18 +6,11 @@
 	useRef,
 } from "react"
 import { Link, useNavigate } from "react-router-dom"
-<<<<<<< HEAD
-import { message, Select, Spin } from "antd"
-import {
-	ArrowLeftIcon,
-	ArrowRightIcon,
-=======
 import { message, Select, Spin, Tooltip } from "antd"
 import {
 	ArrowLeftIcon,
 	ArrowRightIcon,
 	ArrowSquareOutIcon,
->>>>>>> f9cbdd7a
 	InfoIcon,
 	NotebookIcon,
 } from "@phosphor-icons/react"
