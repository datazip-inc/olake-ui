import { useNavigate } from "react-router-dom"
import { formatDistanceToNow } from "date-fns"
import { Button, Modal, Table, message } from "antd"
<<<<<<< HEAD
import { WarningIcon } from "@phosphor-icons/react"
=======
import { InfoIcon, Warning } from "@phosphor-icons/react"
>>>>>>> 63c5a357

import { useAppStore } from "../../../store"
import { sourceService } from "../../../api"
import { destinationService } from "../../../api/services/destinationService"
import { EntityEditModalProps } from "../../../types"
import { getConnectorImage } from "../../../utils/utils"

const EntityEditModal = ({ entityType }: EntityEditModalProps) => {
	const navigate = useNavigate()
	const {
		showEditSourceModal,
		setShowEditSourceModal,
		showEditDestinationModal,
		setShowEditDestinationModal,
		setShowSuccessModal,
		selectedSource,
		selectedDestination,
		updateSource,
		updateDestination,
		setShowTestingModal,
		setShowFailureModal,
		setSourceTestConnectionError,
		setDestinationTestConnectionError,
	} = useAppStore()

	const isSource = entityType === "source"
	const showModal = isSource ? showEditSourceModal : showEditDestinationModal
	const setShowModal = isSource
		? setShowEditSourceModal
		: setShowEditDestinationModal
	const selectedEntity = isSource ? selectedSource : selectedDestination
	const updateEntity = isSource ? updateSource : updateDestination
	const setTestConnectionError = isSource
		? setSourceTestConnectionError
		: setDestinationTestConnectionError
	const navigatePath = isSource ? "/sources" : "/destinations"

	const getEntityData = () => {
		const configStr =
			typeof selectedEntity?.config === "string"
				? selectedEntity?.config
				: JSON.stringify(selectedEntity?.config)

		return {
			name: selectedEntity?.name,
			type: selectedEntity?.type,
			version: selectedEntity?.version,
			config: configStr,
		}
	}

	const handleEdit = async () => {
		if (!selectedEntity?.id) {
			message.error(
				`${entityType.charAt(0).toUpperCase() + entityType.slice(1)} ID is missing`,
			)
			return
		}

		try {
			setShowModal(false)
			setShowTestingModal(true)

			const testResult = isSource
				? await sourceService.testSourceConnection(getEntityData())
				: await destinationService.testDestinationConnection(getEntityData())

			if (testResult.data?.status === "SUCCEEDED") {
				setTimeout(() => {
					setShowTestingModal(false)
					setShowSuccessModal(true)
				}, 1000)

				setTimeout(async () => {
					setShowSuccessModal(false)
					await updateEntity(selectedEntity.id.toString(), selectedEntity)
					message.success(`${entityType} updated successfully`)
					navigate(navigatePath)
				}, 2000)
			} else {
				setShowTestingModal(false)
				setTestConnectionError(testResult.data?.message || "")
				setShowFailureModal(true)
			}
		} catch (error) {
			message.error(`Failed to update ${entityType}`)
			console.error(error)
		}
	}

	const getTableColumns = () => {
		const commonColumns = [
			{
				title: "Name",
				dataIndex: "name",
				key: "name",
			},
			{
				title: "Status",
				dataIndex: "activate",
				key: "activate",
				render: (activate: boolean) => (
					<span
						className={`rounded px-2 py-1 text-xs ${
							!activate
								? "bg-danger-light text-danger"
								: "bg-primary-200 text-primary-700"
						}`}
					>
						{activate ? "Active" : "Inactive"}
					</span>
				),
			},
			{
				title: "Last runtime",
				dataIndex: "last_run_time",
				key: "last_run_time",
				render: (text: string) => (
					<span>
						{text !== undefined
							? formatDistanceToNow(new Date(text), {
									addSuffix: true,
								})
							: "-"}
					</span>
				),
			},
		]

		const entitySpecificColumn = {
			title: isSource ? "Destination" : "Source",
			dataIndex: isSource ? "destination_name" : "source_name",
			key: isSource ? "destination_name" : "source_name",
			render: (name: string, record: any) => (
				<div className="flex items-center">
					<img
						src={getConnectorImage(
							record[isSource ? "destination_type" : "source_type"] || "",
						)}
						alt={record[isSource ? "destination_type" : "source_type"]}
						className="mr-2 size-6"
					/>
					{name || "N/A"}
				</div>
			),
		}

		return [...commonColumns, entitySpecificColumn]
	}

	return (
		<>
			<Modal
				title={
					<div className="flex justify-center">
						<WarningIcon
							weight="fill"
							className="size-12 text-primary"
						/>
					</div>
				}
				open={showModal}
				onCancel={() => setShowModal(false)}
				footer={[
					<Button
						key="edit"
						type="primary"
						onClick={handleEdit}
						className="bg-blue-600"
					>
						Confirm
					</Button>,
					<Button
						key="cancel"
						onClick={() => setShowModal(false)}
					>
						Cancel
					</Button>,
				]}
				centered
				width="38%"
			>
				<div className="mt-4 text-center">
					<h3 className="text-lg font-medium">Jobs May Be Affected</h3>
					<p className="mt-2 text-xs text-black text-opacity-45">
						Modifying this {entityType} could affect associated jobs. Are you
						sure you want to continue ?
					</p>
					<div className="mt-2 flex w-full items-center justify-center gap-1 text-xs text-red-600">
						<InfoIcon className="size-4" />
						Ongoing jobs may fail if {entityType} is updated
					</div>
				</div>
				<div className="mt-6">
					<Table
						columns={getTableColumns()}
						dataSource={selectedEntity?.jobs}
						pagination={false}
						rowKey="key"
						scroll={{ y: 300 }}
					/>
				</div>
			</Modal>
		</>
	)
}

export default EntityEditModal<|MERGE_RESOLUTION|>--- conflicted
+++ resolved
@@ -1,11 +1,7 @@
 import { useNavigate } from "react-router-dom"
 import { formatDistanceToNow } from "date-fns"
 import { Button, Modal, Table, message } from "antd"
-<<<<<<< HEAD
-import { WarningIcon } from "@phosphor-icons/react"
-=======
-import { InfoIcon, Warning } from "@phosphor-icons/react"
->>>>>>> 63c5a357
+import { InfoIcon, WarningIcon } from "@phosphor-icons/react"
 
 import { useAppStore } from "../../../store"
 import { sourceService } from "../../../api"
