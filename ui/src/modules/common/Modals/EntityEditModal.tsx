--- conflicted
+++ resolved
@@ -3,20 +3,12 @@
 import { Button, Modal, Table, message } from "antd"
 import { InfoIcon, WarningIcon } from "@phosphor-icons/react"
 
-<<<<<<< HEAD
-import { useAppStore } from "@store/index"
-import { sourceService } from "@api/index"
-import { destinationService } from "@api/services/destinationService"
-import { EntityEditModalProps } from "@app-types/index"
-import { getConnectorImage } from "@utils/utils"
-=======
 import { useAppStore } from "../../../store"
 import { sourceService } from "../../../api"
 import { destinationService } from "../../../api/services/destinationService"
 import { EntityEditModalProps } from "../../../types"
 import { getConnectorImage } from "../../../utils/utils"
 import { TEST_CONNECTION_STATUS } from "../../../utils/constants"
->>>>>>> b92a3aaf
 
 const EntityEditModal = ({ entityType }: EntityEditModalProps) => {
 	const navigate = useNavigate()
