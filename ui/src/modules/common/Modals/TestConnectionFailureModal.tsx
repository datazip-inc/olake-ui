--- conflicted
+++ resolved
@@ -4,14 +4,9 @@
 import { CopySimpleIcon } from "@phosphor-icons/react"
 import clsx from "clsx"
 
-<<<<<<< HEAD
-import { useAppStore } from "@store/index"
-import ErrorIcon from "@assets/ErrorIcon.svg"
-=======
 import { useAppStore } from "../../../store"
 import ErrorIcon from "../../../assets/ErrorIcon.svg"
 import { getLogTextColor, getLogLevelClass } from "../../../utils/utils"
->>>>>>> b92a3aaf
 
 const TestConnectionFailureModal = ({
 	fromSources,
