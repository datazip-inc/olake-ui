--- conflicted
+++ resolved
@@ -44,23 +44,6 @@
 	const handleReadMore = () => setIsExpanded(!isExpanded)
 
 	const handleCopyLogs = async () => {
-<<<<<<< HEAD
-		try {
-			await navigator.clipboard.writeText(
-				JSON.stringify(
-					fromSources
-						? sourceTestConnectionError?.logs || []
-						: destinationTestConnectionError?.logs || [],
-					null,
-					4,
-				),
-			)
-			message.success("Logs copied to clipboard!")
-		} catch (error) {
-			console.error("Failed to copy logs", error)
-			message.error("Failed to copy logs")
-		}
-=======
 		const logs = JSON.stringify(
 			fromSources
 				? sourceTestConnectionError?.logs || []
@@ -70,7 +53,6 @@
 		)
 
 		await copyToClipboard(logs)
->>>>>>> f8849723
 	}
 
 	return (
