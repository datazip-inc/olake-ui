--- conflicted
+++ resolved
@@ -61,7 +61,6 @@
 	source: string
 	paused: boolean
 }
-<<<<<<< HEAD
 
 export type UnknownObject = {
 	[key: string]: unknown | UnknownObject
@@ -114,6 +113,4 @@
 export type StreamConfigurationProps = {
 	stream: StreamData
 }
-=======
-export type JobCreationSteps = "source" | "destination" | "schema" | "config"
->>>>>>> 9eec1bd0
+export type JobCreationSteps = "source" | "destination" | "schema" | "config"