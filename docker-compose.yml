--- conflicted
+++ resolved
@@ -25,14 +25,10 @@
     pull_policy: always
     container_name: olake-ui
     environment:
-<<<<<<< HEAD
       CONTAINER_REGISTRY_BASE: ${CONTAINER_REGISTRY_BASE:-registry-1.docker.io}
       HOST_PERSISTENT_DIR: *hostPersistencePath
       CONTAINER_PERSISTENT_DIR: *containerPersistentDir
       OLAKE_SECRET_KEY: *encryptionKey
-=======
-      <<: *sharedEnvs
->>>>>>> 50017ffb
     ports:
       - "8000:8000" # Single port: Go backend serves both API and frontend
     volumes:
@@ -106,7 +102,6 @@
       - /var/run/docker.sock:/var/run/docker.sock
       - <<: *workerConfigVolumeDetails
     environment:
-<<<<<<< HEAD
       CONTAINER_REGISTRY_BASE: ${CONTAINER_REGISTRY_BASE:-registry-1.docker.io}
       TEMPORAL_ADDRESS: "temporal:7233"
       OLAKE_SECRET_KEY: *encryptionKey
@@ -114,9 +109,6 @@
       CONTAINER_PERSISTENT_DIR: *containerPersistentDir
       EXECUTOR_ENVIRONMENT: "docker"
       OLAKE_CALLBACK_URL: "http://olake-ui:8000/internal/worker/callback"
-=======
-      <<: *sharedEnvs
->>>>>>> 50017ffb
     depends_on:
       temporal:
         condition: service_started # Or service_healthy if temporal has a healthcheck
