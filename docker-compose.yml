x-app-defaults:
  host_persistence_path: &hostPersistencePath ${PWD}/olake-data
  worker_config_volume_details: &workerConfigVolumeDetails
    type: bind
    source: *hostPersistencePath
    target: &containerPersistentDir /tmp/olake-config

x-signup-defaults:
  username: &defaultUsername "admin"
  password: &defaultPassword "password"
  email: &defaultEmail "admin@example.com"

x-encryption:
  key: &encryptionKey "" 

x-envs:
  shared: &sharedEnvs
    CONTAINER_REGISTRY_BASE: ${CONTAINER_REGISTRY_BASE:-registry-1.docker.io}
    OLAKE_SECRET_KEY: *encryptionKey
    PERSISTENT_DIR: *hostPersistencePath

services:
  olake-ui:
    image: ${CONTAINER_REGISTRY_BASE:-registry-1.docker.io}/olakego/ui:latest    
    pull_policy: always
    container_name: olake-ui
    environment:
<<<<<<< HEAD
      CONTAINER_REGISTRY_BASE: ${CONTAINER_REGISTRY_BASE:-registry-1.docker.io}
      HOST_PERSISTENT_DIR: *hostPersistencePath
      CONTAINER_PERSISTENT_DIR: *containerPersistentDir
      OLAKE_SECRET_KEY: *encryptionKey
=======
      <<: *sharedEnvs
>>>>>>> 7b6d22cd
    ports:
      - "8000:8000" # Single port: Go backend serves both API and frontend
    volumes:
      # Mount Docker socket to enable black box environment by managing local containers/images
      - /var/run/docker.sock:/var/run/docker.sock
      - <<: *workerConfigVolumeDetails
    networks:
      - olake-network
    depends_on:
      postgresql:
        condition: service_healthy # Wait for postgres to be healthy
      temporal:
        condition: service_started # Or service_healthy if temporal has a healthcheck
    restart: unless-stopped
    healthcheck: # Updated healthcheck for olake-ui  
      test: ["CMD-SHELL", "nc -z localhost 8000"] # Check if port 8000 is listening
      interval: 15s
      timeout: 5s
      retries: 5
      start_period: 30s # Give it time to start up before first health check

  signup-init:
    image: ${CONTAINER_REGISTRY_BASE:-registry-1.docker.io}/curlimages/curl:latest
    container_name: olake-signup-init
    networks:
      - olake-network
    depends_on:
      olake-ui:
        condition: service_healthy # Wait for olake-ui to be healthy
    environment:
      USERNAME: *defaultUsername
      PASSWORD: *defaultPassword
      EMAIL: *defaultEmail
      OLAKE_APP_URL: "http://olake-ui:8000/signup"
    command: >
      sh -c "
        echo 'signup-init: Initializing user setup...'
        # The depends_on condition: service_healthy should handle the waiting for olake-ui.

        JSON_PAYLOAD=$$(printf '{\"username\":\"%s\",\"password\":\"%s\",\"email\":\"%s\"}' \"$${USERNAME}\" \"$${PASSWORD}\" \"$${EMAIL}\")
        echo \"signup-init: Attempting to create user '$${USERNAME}' via $${OLAKE_APP_URL}\"

        HTTP_RESPONSE_CODE=$$(/usr/bin/curl -s -o /dev/stderr -w '%{http_code}' -X POST -H 'Content-Type: application/json' -d \"$${JSON_PAYLOAD}\" \"$${OLAKE_APP_URL}\")

        # The actual response body from olake-ui will be printed to stderr by the '-o /dev/stderr' curl option.
        # A newline after stderr output from curl can make logs cleaner.
        echo '' 

        if ! [ \"$${HTTP_RESPONSE_CODE}\" -eq \"$${HTTP_RESPONSE_CODE}\" ] 2>/dev/null; then
            echo \"signup-init: ERROR - HTTP_RESPONSE_CODE is not a number: '$${HTTP_RESPONSE_CODE}'\"
            exit 1;
        fi

        if [ \"$${HTTP_RESPONSE_CODE}\" -ge 200 ] && [ \"$${HTTP_RESPONSE_CODE}\" -lt 300 ]; then
          echo \"signup-init: User '$${USERNAME}' creation request successful (HTTP $${HTTP_RESPONSE_CODE}).\";
        else
          echo \"signup-init: User '$${USERNAME}' creation request FAILED (HTTP $${HTTP_RESPONSE_CODE}). Server response body above.\";
          exit 1; # Exit with error if signup failed
        fi
        echo 'signup-init: User setup process complete.';
      "
    restart: "no"

  temporal-worker:
    image: ${CONTAINER_REGISTRY_BASE:-registry-1.docker.io}/olakego/ui-worker:latest
    pull_policy: always
    container_name: olake-temporal-worker
    networks:
      - olake-network
    volumes:
      - /var/run/docker.sock:/var/run/docker.sock
      - <<: *workerConfigVolumeDetails
    environment:
<<<<<<< HEAD
      CONTAINER_REGISTRY_BASE: ${CONTAINER_REGISTRY_BASE:-registry-1.docker.io}
      TEMPORAL_ADDRESS: "temporal:7233"
      OLAKE_SECRET_KEY: *encryptionKey
      HOST_PERSISTENT_DIR: *hostPersistencePath
      CONTAINER_PERSISTENT_DIR: *containerPersistentDir
      EXECUTOR_ENVIRONMENT: "docker"
      OLAKE_CALLBACK_URL: "http://olake-ui:8000/internal/worker/callback"
=======
      <<: *sharedEnvs
>>>>>>> 7b6d22cd
    depends_on:
      temporal:
        condition: service_started # Or service_healthy if temporal has a healthcheck
      olake-ui:
        condition: service_healthy
    restart: unless-stopped

  postgresql:
    container_name: temporal-postgresql
    image: ${CONTAINER_REGISTRY_BASE:-registry-1.docker.io}/library/postgres:13
    environment:
      POSTGRES_USER: temporal
      POSTGRES_PASSWORD: temporal
    networks:
      - olake-network
    volumes:
      - temporal-postgresql-data:/var/lib/postgresql/data
    restart: unless-stopped
    healthcheck:
      test: ["CMD-SHELL", "pg_isready -U temporal -h localhost -p 5432"] # Checks if server is accepting connections
      interval: 10s
      timeout: 5s
      retries: 5

  temporal:
    container_name: temporal
    image: ${CONTAINER_REGISTRY_BASE:-registry-1.docker.io}/temporalio/auto-setup:1.22.3
    depends_on:
      postgresql:
        condition: service_healthy
      elasticsearch:
        condition: service_healthy # Wait for elasticsearch to be healthy
    environment:
      - DB=postgres12
      - DB_PORT=5432
      - POSTGRES_USER=temporal
      - POSTGRES_PWD=temporal
      - POSTGRES_SEEDS=postgresql
      - ENABLE_ES=true
      - ES_SEEDS=elasticsearch
      - ES_VERSION=v7
      - TEMPORAL_ADDRESS=temporal:7233
      - TEMPORAL_CLI_ADDRESS=temporal:7233
    networks:
      - olake-network
    restart: unless-stopped

  temporal-ui:
    container_name: temporal-ui
    image: ${CONTAINER_REGISTRY_BASE:-registry-1.docker.io}/temporalio/ui:2.16.2
    profiles:
      - debug
    depends_on:
      temporal:
        condition: service_started
    environment:
      - TEMPORAL_ADDRESS=temporal:7233
    networks:
      - olake-network
    ports:
      - "8081:8080"
    restart: unless-stopped

  elasticsearch:
    container_name: temporal-elasticsearch
    image: ${CONTAINER_REGISTRY_BASE:-registry-1.docker.io}/library/elasticsearch:7.17.10
    environment:
      - cluster.routing.allocation.disk.threshold_enabled=true
      - cluster.routing.allocation.disk.watermark.low=512mb
      - cluster.routing.allocation.disk.watermark.high=256mb
      - cluster.routing.allocation.disk.watermark.flood_stage=128mb
      - discovery.type=single-node
      - ES_JAVA_OPTS=-Xms256m -Xmx256m
      - xpack.security.enabled=false
    networks:
      - olake-network
    volumes:
      - temporal-elasticsearch-data:/usr/share/elasticsearch/data
    restart: unless-stopped
    healthcheck:
      test:
        [
          "CMD",
          "curl",
          "-f",
          "http://localhost:9200/_cluster/health?wait_for_status=yellow&timeout=5s",
        ]
      interval: 10s
      timeout: 10s
      retries: 5

networks:
  olake-network:
    driver: bridge
    name: olake-network

volumes:
  temporal-postgresql-data:
    driver: local
  olake-config-data:
    driver: local
  temporal-elasticsearch-data:
    driver: local<|MERGE_RESOLUTION|>--- conflicted
+++ resolved
@@ -25,14 +25,7 @@
     pull_policy: always
     container_name: olake-ui
     environment:
-<<<<<<< HEAD
-      CONTAINER_REGISTRY_BASE: ${CONTAINER_REGISTRY_BASE:-registry-1.docker.io}
-      HOST_PERSISTENT_DIR: *hostPersistencePath
-      CONTAINER_PERSISTENT_DIR: *containerPersistentDir
-      OLAKE_SECRET_KEY: *encryptionKey
-=======
       <<: *sharedEnvs
->>>>>>> 7b6d22cd
     ports:
       - "8000:8000" # Single port: Go backend serves both API and frontend
     volumes:
@@ -106,17 +99,8 @@
       - /var/run/docker.sock:/var/run/docker.sock
       - <<: *workerConfigVolumeDetails
     environment:
-<<<<<<< HEAD
-      CONTAINER_REGISTRY_BASE: ${CONTAINER_REGISTRY_BASE:-registry-1.docker.io}
-      TEMPORAL_ADDRESS: "temporal:7233"
-      OLAKE_SECRET_KEY: *encryptionKey
-      HOST_PERSISTENT_DIR: *hostPersistencePath
-      CONTAINER_PERSISTENT_DIR: *containerPersistentDir
-      EXECUTOR_ENVIRONMENT: "docker"
+      <<: *sharedEnvs
       OLAKE_CALLBACK_URL: "http://olake-ui:8000/internal/worker/callback"
-=======
-      <<: *sharedEnvs
->>>>>>> 7b6d22cd
     depends_on:
       temporal:
         condition: service_started # Or service_healthy if temporal has a healthcheck
